from __future__ import annotations

from types import ModuleType

__version__ = "1.9.8"
__author__ = "usePAT G.m.b.H"
__email__ = "info@usepat.com"
__license__ = ""
__maintainer__ = "Ilja Golovanov"
__maintainer_email__ = "ilja.golovanov@usepat.com"
__status__ = "Development"

import glob
import json
import logging
import logging.config
import pathlib
import subprocess
import sys

import soniccontrol.utils.constants as const
from ttkbootstrap.utility import enable_high_dpi_awareness


def setup_logging() -> None:
    config_file: pathlib.Path = const.files.LOGGING_CONFIG
    with config_file.open() as file:
        config = json.load(file)
    logging.config.dictConfig(config)


def check_high_dpi_windows() -> None:
    if sys.platform == "":
        enable_high_dpi_awareness()


def setup_fonts() -> None:
    # TODO: Found a go application that installs fonts crossplatdform. Try to utilize it.
<<<<<<< HEAD
    # TODO: Test this for macos and windows
=======
    # TODO: Make sure the paths are correct set, because of the name
>>>>>>> ba3cb974
    print("Installing fonts...")
    platform: str = sys.platform
    font_files = glob.glob("./resources/fonts/*.ttf")
    process = subprocess.run(
        [
            rf"./bin/font-install/{platform}/font-install",
            *list(font for font in font_files),
        ],
    )
    if process.returncode != 0:
        soniccontrol_logger.warning("Failed to install fonts")


setup_logging()
check_high_dpi_windows()
setup_fonts()
soniccontrol_logger: logging.Logger = logging.getLogger("soniccontrol")
const: ModuleType = const

soniccontrol_logger.info("SonicControl %s", __version__)
soniccontrol_logger.info("Author: %s", __author__)
soniccontrol_logger.info("Email: %s", __email__)
soniccontrol_logger.info("License: %s", __license__)
soniccontrol_logger.info("Status: %s", __status__)
soniccontrol_logger.info("Python: %s", sys.version)
soniccontrol_logger.info("Platform: %s", sys.platform)<|MERGE_RESOLUTION|>--- conflicted
+++ resolved
@@ -35,12 +35,6 @@
 
 
 def setup_fonts() -> None:
-    # TODO: Found a go application that installs fonts crossplatdform. Try to utilize it.
-<<<<<<< HEAD
-    # TODO: Test this for macos and windows
-=======
-    # TODO: Make sure the paths are correct set, because of the name
->>>>>>> ba3cb974
     print("Installing fonts...")
     platform: str = sys.platform
     font_files = glob.glob("./resources/fonts/*.ttf")
