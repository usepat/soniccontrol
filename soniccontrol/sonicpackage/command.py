--- conflicted
+++ resolved
@@ -272,13 +272,8 @@
 
     async def execute(
         self, argument: Any = None, connection: Optional[Communicator] = None
-<<<<<<< HEAD
-    ) -> tuple[Answer, Dict[str, Any]]:
-        if not (Command._serial_communication or connection):
-=======
-    ) -> object:
+    ) -> tuple[Answer, dict[str, Any]]:
         if not (self._serial_communication or connection):
->>>>>>> 165c5118
             raise ValueError(
                 f"The serial communication reference is not viable. {self._serial_communication = } {type(self._serial_communication) = }"
             )
