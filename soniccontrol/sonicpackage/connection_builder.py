import asyncio
from typing import Union

from soniccontrol.sonicpackage.commands import CommandSet, CommandSetLegacy
from soniccontrol.sonicpackage.interfaces import Communicator
from soniccontrol.sonicpackage.serial_communicator import (
    LegacySerialCommunicator,
    SerialCommunicator,
)
from soniccontrol.sonicpackage import logger


class ConnectionBuilder:

    @staticmethod
    async def build(
        reader: asyncio.StreamReader, writer: asyncio.StreamWriter, **kwargs
    ) -> tuple[Communicator, Union[CommandSet, CommandSetLegacy]]:
        """
        Builds a connection using the provided `reader` and `writer` objects.

        Args:
            reader (asyncio.StreamReader): The reader object for the connection.
            writer (asyncio.StreamWriter): The writer object for the connection.
            **kwargs: Additional keyword arguments to be passed to the `SerialCommunicator` constructor.

        Returns:
            tuple[Communicator, Commands]: A tuple containing the `Communicator` object and the `Commands` object
            representing the successful connection.

        Raises:
            ConnectionError: If the connection fails due to incompatibility.

        """

        serial: Communicator = LegacySerialCommunicator()

        await serial.open_communication(reader, writer)
        commands: Union[CommandSet, CommandSetLegacy] = CommandSetLegacy(serial)
        await commands.get_info.execute()
        if commands.get_info.answer.valid:
            logger.info("Connected with legacy protocol")
            return (serial, commands)
        else:
<<<<<<< HEAD
            serial.disconnect()
=======
            await serial.close_communication()
>>>>>>> e18998b8

        serial = SerialCommunicator(**kwargs)
        await serial.open_communication(reader, writer)
        commands = CommandSet(serial)
        await commands.get_info.execute()

        # TODO: fix this. Define with Thomas an interface for ?info and implement it.

        # if commands.get_info.answer.valid:
        #     logger.info("Connected with sonic protocol")
        #     return (serial, commands)

        logger.info("Connected with sonic protocol")
        return (serial, commands)
    
        # raise ConnectionError("Failed to connect due to incompatibility")
<|MERGE_RESOLUTION|>--- conflicted
+++ resolved
@@ -42,11 +42,7 @@
             logger.info("Connected with legacy protocol")
             return (serial, commands)
         else:
-<<<<<<< HEAD
-            serial.disconnect()
-=======
             await serial.close_communication()
->>>>>>> e18998b8
 
         serial = SerialCommunicator(**kwargs)
         await serial.open_communication(reader, writer)
