import asyncio
from typing import Callable, Dict, List
from async_tkinter_loop import async_handler
from serial_asyncio import open_serial_connection
import serial.tools.list_ports as list_ports
import ttkbootstrap as ttk
import tkinter as tk

from soniccontrol.interfaces.ui_component import UIComponent
from soniccontrol.sonicpackage.amp_data import Info, Status
from soniccontrol.sonicpackage.builder import AmpBuilder
from soniccontrol.sonicpackage.serial_communicator import SerialCommunicator
from soniccontrol.sonicpackage.sonicamp_ import SonicAmp
<<<<<<< HEAD
from soniccontrol.state_updater.logger import Logger
from soniccontrol.tkintergui.utils.constants import (sizes,
                                                     style, ui_labels)
=======
from soniccontrol.tkintergui.utils.constants import sizes, style, ui_labels
>>>>>>> 0a9007c0
from soniccontrol.tkintergui.utils.image_loader import ImageLoader
from soniccontrol.tkintergui.views.device_window import DeviceWindow
from soniccontrol.utils.files import images


class DeviceWindowManager:
    def __init__(self, root):
        self._root = root
        self._id_device_window_counter = 0
        self._opened_device_windows: Dict[int, DeviceWindow] = {}

<<<<<<< HEAD
    def open_device_window(self, sonicamp: SonicAmp, logger: Logger) -> DeviceWindow:
        device_window = DeviceWindow(sonicamp, self._root, logger)
        device_window._view.grab_set() # grab focus and bring window to front
=======
    def open_device_window(self, sonicamp: SonicAmp) -> DeviceWindow:
        device_window = DeviceWindow(sonicamp, self._root)
        device_window._view.grab_set()  # grab focus and bring window to front
>>>>>>> 0a9007c0
        self._id_device_window_counter += 1
        device_window_id = self._id_device_window_counter
        self._opened_device_windows[device_window_id] = device_window
        device_window.subscribe(
            "close", lambda _: self._opened_device_windows.pop(device_window_id)
        )
        return device_window


class ConnectionWindow(UIComponent):
    def __init__(self):
        self._view: ConnectionWindowView = ConnectionWindowView()
        super().__init__(None, self._view)
        self._device_window_manager = DeviceWindowManager(self._view)
        self._view.set_connect_button_command(lambda: self._attempt_connection())
        self._view.set_refresh_button_command(lambda: self._refresh_ports())
        self._refresh_ports()

    def _refresh_ports(self):
        ports = [port.device for port in list_ports.comports()]
        self._view.set_ports(ports)

    @async_handler
    async def _attempt_connection(self):
<<<<<<< HEAD
        logger = Logger()
        baudrate = 4000 # TODO: change baudrate
        reader, writer = await open_serial_connection(url=self._view.get_url(), baudrate=baudrate)
        serial = SerialCommunicator(log_callback=lambda log: logger.insert_log_to_queue(log))
=======
        baudrate = 4000  # TODO: change baudrate
        reader, writer = await open_serial_connection(
            url=self._view.get_url(), baudrate=baudrate
        )
        serial = SerialCommunicator()
>>>>>>> 0a9007c0
        await serial.connect(reader, writer)
        sonicamp = await AmpBuilder().build_amp(ser=serial)
        await sonicamp.serial.connection_opened.wait()
        self._view.hwinfo()
        self._device_window_manager.open_device_window(sonicamp, logger)


class ConnectionWindowView(ttk.Window):
    def __init__(self, *args, **kwargs) -> None:
        super().__init__(*args, **kwargs)
        ImageLoader(self)

        self._main_frame: ttk.Frame = ttk.Frame(self)
        self._refresh_button: ttk.Button = ttk.Button(
            self._main_frame,
            image=ImageLoader.load_image(
                images.REFRESH_ICON_GREY, sizes.BUTTON_ICON_SIZE
            ),
            style=style.SECONDARY_OUTLINE,
            compound=ttk.RIGHT,
        )
        self._port = tk.StringVar()
        self._ports_menue: ttk.Combobox = ttk.Combobox(
            self._main_frame,
            textvariable=self._port,
            style=ttk.DARK,
            state=ttk.READONLY,
        )
        self._connect_button: ttk.Button = ttk.Button(
            self._main_frame,
            style=ttk.SUCCESS,
            text=ui_labels.CONNECT_LABEL,
        )

        self._main_frame.pack(fill=ttk.BOTH, expand=True)
        self._ports_menue.pack(
            side=ttk.LEFT, expand=True, fill=ttk.X, padx=sizes.SMALL_PADDING
        )
        self._refresh_button.pack(side=ttk.LEFT, padx=sizes.SMALL_PADDING)
        self._connect_button.pack(side=ttk.LEFT, padx=sizes.SMALL_PADDING)

    def get_url(self) -> str:
        return self._port.get()

    def set_connect_button_command(self, command: Callable[[], None]) -> None:
        self._connect_button.configure(command=command)

    def set_refresh_button_command(self, command: Callable[[], None]) -> None:
        self._refresh_button.configure(command=command)

    def set_ports(self, ports: List[str]) -> None:
        self._ports_menue.configure(values=ports)<|MERGE_RESOLUTION|>--- conflicted
+++ resolved
@@ -11,13 +11,9 @@
 from soniccontrol.sonicpackage.builder import AmpBuilder
 from soniccontrol.sonicpackage.serial_communicator import SerialCommunicator
 from soniccontrol.sonicpackage.sonicamp_ import SonicAmp
-<<<<<<< HEAD
 from soniccontrol.state_updater.logger import Logger
 from soniccontrol.tkintergui.utils.constants import (sizes,
                                                      style, ui_labels)
-=======
-from soniccontrol.tkintergui.utils.constants import sizes, style, ui_labels
->>>>>>> 0a9007c0
 from soniccontrol.tkintergui.utils.image_loader import ImageLoader
 from soniccontrol.tkintergui.views.device_window import DeviceWindow
 from soniccontrol.utils.files import images
@@ -29,15 +25,9 @@
         self._id_device_window_counter = 0
         self._opened_device_windows: Dict[int, DeviceWindow] = {}
 
-<<<<<<< HEAD
     def open_device_window(self, sonicamp: SonicAmp, logger: Logger) -> DeviceWindow:
         device_window = DeviceWindow(sonicamp, self._root, logger)
         device_window._view.grab_set() # grab focus and bring window to front
-=======
-    def open_device_window(self, sonicamp: SonicAmp) -> DeviceWindow:
-        device_window = DeviceWindow(sonicamp, self._root)
-        device_window._view.grab_set()  # grab focus and bring window to front
->>>>>>> 0a9007c0
         self._id_device_window_counter += 1
         device_window_id = self._id_device_window_counter
         self._opened_device_windows[device_window_id] = device_window
@@ -62,18 +52,10 @@
 
     @async_handler
     async def _attempt_connection(self):
-<<<<<<< HEAD
         logger = Logger()
         baudrate = 4000 # TODO: change baudrate
         reader, writer = await open_serial_connection(url=self._view.get_url(), baudrate=baudrate)
         serial = SerialCommunicator(log_callback=lambda log: logger.insert_log_to_queue(log))
-=======
-        baudrate = 4000  # TODO: change baudrate
-        reader, writer = await open_serial_connection(
-            url=self._view.get_url(), baudrate=baudrate
-        )
-        serial = SerialCommunicator()
->>>>>>> 0a9007c0
         await serial.connect(reader, writer)
         sonicamp = await AmpBuilder().build_amp(ser=serial)
         await sonicamp.serial.connection_opened.wait()
