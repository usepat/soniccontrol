--- conflicted
+++ resolved
@@ -50,11 +50,7 @@
     SerialMonitor,
     SerialMonitor40KHZ,
     SerialMonitorCatch,
-<<<<<<< HEAD
-    SerialMonitorWipe
-=======
     SerialMonitorWipe,
->>>>>>> 1d308907
 )
 
 from soniccontrol.sonicmeasure import SonicMeasureWindow
@@ -116,7 +112,6 @@
         default_font.configure(family="Arial", size=12)
         self.option_add("*Font", default_font)
         self.arial12: font.Font = font.Font(
-<<<<<<< HEAD
             family="Arial", size=12, weight=tk.font.BOLD)
         self.qtype12: font.Font = font.Font(
             family="QTypeOT-CondMedium", size=12, weight=tk.font.BOLD)
@@ -124,17 +119,6 @@
             family="QTypeOT-CondLight", size=30)
         self.qtype30b: font.Font = font.Font(
             family="QTypeOT-CondBook", size=30, weight=tk.font.BOLD)
-=======
-            family="Arial", size=12, weight=tk.font.BOLD
-        )
-        self.qtype12: font.Font = font.Font(
-            family="QTypeOT-CondMedium", size=12, weight=tk.font.BOLD
-        )
-        self.qtype30: font.Font = font.Font(family="QTypeOT-CondLight", size=30)
-        self.qtype30b: font.Font = font.Font(
-            family="QTypeOT-CondBook", size=30, weight=tk.font.BOLD
-        )
->>>>>>> 1d308907
 
         # Defining images
         self.REFRESH_IMG: PhotoImage = PhotoImage(const.REFRESH_RAW_IMG)
@@ -185,24 +169,16 @@
             logger.debug(traceback.format_exc())
             logger.warning(ass_e)
             rescue_me: bool = messagebox.askyesno(
-<<<<<<< HEAD
                 "Data Error",
                 f"{ass_e}\nDo you want to go into rescue mode?"
-=======
-                "Data Error", f"{ass_e}\nDo you want to go into rescue mode?"
->>>>>>> 1d308907
             )
 
         except MemoryError as mem_e:
             logger.debug(traceback.format_exc())
             logger.warning(mem_e)
             rescue_me: bool = messagebox.askyesno(
-<<<<<<< HEAD
                 "Memory Error",
                 f"{mem_e}Do you want to go into rescue mode?"
-=======
-                "Memory Error", f"{mem_e}Do you want to go into rescue mode?"
->>>>>>> 1d308907
             )
             messagebox.showerror()
 
@@ -210,12 +186,8 @@
             logger.debug(traceback.format_exc())
             logger.warning(attr_e)
             rescue_me: bool = messagebox.askyesno(
-<<<<<<< HEAD
                 "Data Error",
                 f"{attr_e}\nDo you want to go into rescue mode?"
-=======
-                "Data Error", f"{attr_e}\nDo you want to go into rescue mode?"
->>>>>>> 1d308907
             )
 
         except NotImplementedError as nie:
@@ -260,12 +232,7 @@
 
     def decide_action(self) -> None:
         self._amp_controller: SonicInterface = SonicInterface(
-<<<<<<< HEAD
             port=self.port.get(), logger_level=self.LOGGER_LEVEL, thread=self.thread)
-=======
-            port=self.port.get(), logger_level=self.LOGGER_LEVEL, thread=self.thread
-        )
->>>>>>> 1d308907
         self._sonicamp: SonicAmp = self.amp_controller.sonicamp
         self._serial: SerialConnection = self.amp_controller.serial
 
@@ -277,13 +244,7 @@
         ):
             self.publish_for_old_catch()
 
-<<<<<<< HEAD
         elif isinstance(self.sonicamp, SonicWipeOld) or isinstance(self.sonicamp, SonicWipeAncient):
-=======
-        elif isinstance(self.sonicamp, SonicWipeOld) or isinstance(
-            self.sonicamp, SonicWipeAncient
-        ):
->>>>>>> 1d308907
             self.publish_for_old_wipe()
 
         elif isinstance(self.sonicamp, SonicWipe40KHZ):
@@ -410,12 +371,7 @@
         if not self._is_wided():
             return
         self.serial_monitor.pack(
-<<<<<<< HEAD
             anchor=tk.E, side=tk.RIGHT, padx=5, pady=5, expand=True, fill=tk.BOTH)
-=======
-            anchor=tk.E, side=tk.RIGHT, padx=5, pady=5, expand=True, fill=tk.BOTH
-        )
->>>>>>> 1d308907
 
     def _is_wided(self) -> bool:
         if self.winfo_width() == Root.MIN_WIDTH:
@@ -449,16 +405,9 @@
         with open("config.json", "r") as file:
             data: dict = json.load(file)
             obj: ConfigData = cls()
-<<<<<<< HEAD
             obj.hexflash = data.get("hexflash") if "hexflash" in data else None
             obj.dev_mode = data.get("dev_mode") if "dev_mode" in data else None
             obj.modes = data.get("modes") if "modes" in data else {}
-=======
-            if "hexflash" in data:
-                obj.hexflash = data.get("hexflash")
-            if "dev_mode" in data:
-                obj.dev_mode = data.get("dev_mode")
->>>>>>> 1d308907
             if data.get("transducer") == None:
                 return obj
 
