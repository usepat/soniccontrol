import logging
import sys
import os
import json
from PIL import Image

from ttkbootstrap.tooltip import ToolTip as TT

import sonicpackage as sp

########################
# Logger configuration #
########################

if not os.path.isdir("logs/"):
    os.mkdir("logs/")

if os.path.isfile("sonicpackage.log"):
    os.remove("sonicpackage.log")

logger = logging.getLogger("soniccontrol")
logger.setLevel(logging.DEBUG)

formatter = logging.Formatter(
    "%(asctime)s - %(levelname)s - %(name)s - %(funcName)s - %(message)s"
)

file_handler = logging.FileHandler("logs//soniccontrol.log")
file_handler.setFormatter(formatter)

file_handler_sp = logging.FileHandler("logs//sonicpackage.log")
file_handler_sp.setFormatter(formatter)

stream_handler = logging.StreamHandler(sys.stdout)
stream_handler.setFormatter(formatter)

logger.addHandler(file_handler)
logger.addHandler(stream_handler)

sp.logger.removeHandler(sp.file_handler)
sp.logger.addHandler(file_handler_sp)
sp.logger.addHandler(stream_handler)

##################################
# Helper Functions Configuration #
##################################


def resize_img(image_path: str, maxsize: tuple) -> Image:
    """
    This function takes an image_path and returns an image object.
    This is used for soniccontrol to initialize images and icons 
    so that tkinter can uses this in the GUI.

    PARAMETERS:
        image_path (str): the path to the said image
        maxsize (tuple): data about the pixel size of the image

    RETURNS:
        image (Image): the Image object that tkinter uses
    """
    image = Image.open(image_path)
    r1 = image.size[0] / maxsize[0]  # width ratio
    r2 = image.size[1] / maxsize[1]  # height ratio
    ratio = max(r1, r2)
    newsize = (int(image.size[0] / ratio), int(image.size[1] / ratio))
    image = image.resize(newsize, Image.ANTIALIAS)
    return image


def read_json() -> dict:
<<<<<<< HEAD
    """
    Function to read the soniccontrol config file and return a dictionary
    of data.

    RETURNS:
        data (dict): the dictionary data of the config.json file
    """
    with open("src//soniccontrol//resources//config.json", "r") as file_json:
=======
    with open("config.json", "r") as file_json:
>>>>>>> 906a336c
        data: dict = json.load(file_json)
        return data


class ToolTip(TT):
    def __init__(self, *args, **kwargs):
        if not sys.platform == "linux":
            super().__init__(*args, **kwargs)
        



if __name__ == "__main__":
    data = read_json()
<<<<<<< HEAD
    print(data)
    print(data["transducer"])
    print(list(data.keys())[1])
=======
    
    transducers: dict = data["transducer"]
    charlie: dict = transducers["Charlie1"]
    
    print(len(transducers))
    
    for key in charlie:
        print(f"!{key}={charlie[key]}")
        
>>>>>>> 906a336c
<|MERGE_RESOLUTION|>--- conflicted
+++ resolved
@@ -69,7 +69,6 @@
 
 
 def read_json() -> dict:
-<<<<<<< HEAD
     """
     Function to read the soniccontrol config file and return a dictionary
     of data.
@@ -77,10 +76,7 @@
     RETURNS:
         data (dict): the dictionary data of the config.json file
     """
-    with open("src//soniccontrol//resources//config.json", "r") as file_json:
-=======
     with open("config.json", "r") as file_json:
->>>>>>> 906a336c
         data: dict = json.load(file_json)
         return data
 
@@ -91,22 +87,5 @@
             super().__init__(*args, **kwargs)
         
 
-
-
 if __name__ == "__main__":
-    data = read_json()
-<<<<<<< HEAD
-    print(data)
-    print(data["transducer"])
-    print(list(data.keys())[1])
-=======
-    
-    transducers: dict = data["transducer"]
-    charlie: dict = transducers["Charlie1"]
-    
-    print(len(transducers))
-    
-    for key in charlie:
-        print(f"!{key}={charlie[key]}")
-        
->>>>>>> 906a336c
+    data = read_json()