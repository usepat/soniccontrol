from __future__ import annotations

import tkinter as tk
import tkinter.ttk as ttk
import ttkbootstrap as ttkb

from typing import TYPE_CHECKING, Optional, Union

from sonicpackage import SonicInterface, Status, SerialConnection, SonicAmp
from soniccontrol.helpers import logger
import soniccontrol.constants as const

if TYPE_CHECKING:
    from soniccontrol.core import Root


class StatusFrame(ttk.Frame):
    """
    The parent object of Status Frames, here the main objects
    and methods are defined. So that the code stays DRY

    Inheritance:
        ttk (ttk.Frame): the frame object from tkinter the class
        inherets from
    """

    NOT_CONN_TXT: str = "not connected"
    CONN_TXT: str = "connected"
    ON_TXT: str = "Signal ON"
    OFF_TXT: str = "Signal OFF"

    @property
    def root(self) -> Root:
        return self._root

    @property
    def serial(self) -> SerialConnection:
        return self._serial

    @property
    def sonicamp(self) -> SonicAmp:
        return self._sonicamp

    def __init__(self, parent: ttk.Frame, root: Root, *args, **kwargs) -> None:
        super().__init__(parent, *args, **kwargs)

        self._root: Root = root
        self._serial: SerialConnection = root.serial
        self._sonicamp: SonicAmp = root.sonicamp

        self._is_on: bool = False
        self._is_connected: bool = False
        self._gain_using: int = 0
        self._freq_using: int = 0
        self._temp_using: float = 0
        self._urms_using: Optional[int] = None
        self._irms_using: Optional[int] = None
        self._phase_using: Optional[int] = None

        self.meter_frame: ttk.Frame = ttk.Frame(self)
        self.overview_frame: ttk.Frame = ttk.Frame(self, style="secondary.TFrame")
        self.sonsens_frame: ttk.Frame = ttk.Frame(self)

        # Meter Frame
        self.freq_meter: ttkb.Meter = ttkb.Meter(
            self.meter_frame,
            bootstyle=ttkb.DARK,
            amounttotal=self.sonicamp.mode.freq_stop / const.DIVIDE_TO_KHZ,
            amountused=self._freq_using,
            textright="kHz",
            subtext="Current Frequency",
            metersize=150,
        )

        self.gain_meter: ttkb.Meter = ttkb.Meter(
            self.meter_frame,
            bootstyle=ttkb.SUCCESS,
            amounttotal=150,
            amountused=self._gain_using,
            textright="%",
            subtext="Current Gain",
            metersize=150,
        )

        self.temp_meter: ttkb.Meter = ttkb.Meter(
            self.meter_frame,
            bootstyle=ttkb.WARNING,
            amounttotal=100,
            amountused=self._temp_using,
            textright="°C",
            subtext="Thermometer not found",
            metersize=150,
        )

        # SonSens Frame
        self.urms_label: ttk.Label = ttk.Label(
            self.sonsens_frame,
            font=self.root.qtype12,
            anchor=tk.CENTER,
            style="primary.TLabel",
            padding=(5, 0, 20, 0),
        )
        self.irms_label: ttk.Label = ttk.Label(
            self.sonsens_frame,
            font=self.root.qtype12,
            anchor=tk.CENTER,
            style="danger.TLabel",
            padding=(20, 0, 20, 0),
        )
        self.phase_label: ttk.Label = ttk.Label(
            self.sonsens_frame,
            font=self.root.qtype12,
            anchor=tk.CENTER,
            style="success.TLabel",
            padding=(20, 0, 5, 0),
        )

        # Overview Frame
        self.con_status_label: ttkb.Label = ttkb.Label(
            self.overview_frame,
            font="QTypeOT-CondBook 15",
            padding=(5, 0, 5, 0),
            justify=tk.CENTER,
            anchor=tk.CENTER,
            compound=tk.LEFT,
            width=15,
            image=self.root.LED_RED_IMG,
            bootstyle="inverse-secondary",
            text=self.NOT_CONN_TXT,
        )

        self.sig_status_label: ttkb.Label = ttkb.Label(
            self.overview_frame,
            font="QTypeOT-CondBook 15",
            padding=(5, 0, 5, 0),
            justify=tk.CENTER,
            anchor=tk.CENTER,
            compound=tk.LEFT,
            width=10,
            image=self.root.LED_RED_IMG,
            bootstyle="inverse-secondary",
            text=self.OFF_TXT,
        )

        self.err_status_label: ttkb.Label = ttkb.Label(
            self.overview_frame,
            font="QTypeOT-CondBook 15",
            padding=(5, 5, 5, 5),
            justify=tk.CENTER,
            anchor=tk.CENTER,
            compound=tk.CENTER,
            relief=tk.RIDGE,
            width=10,
            text=None,
        )

        logger.debug("Initialized statusframe")

    def signal_on(self) -> None:
        """
        Method that changes the appearance of the statusframe to
        indicate that the US output signal of the SonicAmp is on
        """
        if self._is_on:
            return

        self.sig_status_label["image"] = self.root.LED_GREEN_IMG
        self.sig_status_label["text"] = self.ON_TXT

        self._is_on = True

    def signal_off(self) -> None:
        """
        Method that changes the appearance of the statusframe to
        indicate that the US output signal of the SonicAmp is off
        """
        if not self._is_on:
            return

        self.sig_status_label["image"] = self.root.LED_RED_IMG
        self.sig_status_label["text"] = self.OFF_TXT

        self._is_on = False

    def connection_off(self) -> None:
        """
        Method that changes the appearance of the statusframe to
        indicate that the connection to the SonicAmp is not there
        """
        if not self._is_connected:
            return

        self.con_status_label["image"] = self.root.LED_RED_IMG
        self.con_status_label["text"] = self.NOT_CONN_TXT

        self._is_connected = False

    def connection_on(self) -> None:
        """
        Method that changes the appearance of the statusframe to
        indicate that the connection to a SonicAmp is there
        """
        if self._is_connected:
            return

        self.con_status_label["image"] = self.root.LED_GREEN_IMG
        self.con_status_label["text"] = self.CONN_TXT

        self._is_connected = True

    def show_error(self) -> None:
        """
        Method to show an internal error, that originates in the
        SonicAmp
        """
        for child in self.overview_frame.children.values():
            child.grid_forget()

        self.overview_frame["style"] = "danger.TFrame"
        self.err_status_label["text"] = None  # !Here
        self.err_status_label.grid(row=0, column=0, padx=10, pady=10, sticky=tk.CENTER)

    def change_values(self, status: Status) -> None:
        self.update_freq(status)
        self.update_gain(status)
        self.update_temp(status)
        self.update_urms(status)
        self.update_irms(status)
        self.update_phase(status)

    def attach_data(self) -> None:
        """
        Method to attach new data to the object, so that the
        object adapts itself accordingly
        """
        self.change_values(self.sonicamp.status)
        self.connection_on()
        self.signal_on() if self.root.sonicamp.status.signal else self.signal_off()

    def update_freq(self, status: Union[int, Status]) -> None:
        if not (
            isinstance(status.frequency, int) and status.frequency != self._freq_using
        ):
            return

<<<<<<< HEAD
        self.freq_meter['amounttotal'] = self.sonicamp.mode.freq_stop / const.DIVIDE_TO_KHZi

        self.freq_meter['amountused'] = status.frequency / const.DIVIDE_TO_KHZ
=======
        self.freq_meter["amounttotal"] = (
            self.sonicamp.mode.freq_stop / const.DIVIDE_TO_KHZ
        )
        self.freq_meter["amountused"] = status.frequency / const.DIVIDE_TO_KHZ
>>>>>>> 1d308907
        self._freq_using = status.frequency

    def update_gain(self, status: Status) -> None:
        if not (isinstance(status.gain, int) and status.gain != self._gain_using):
            return

        self.gain_meter["amountused"] = status.gain
        self._gain_using = status.gain

    def update_temp(self, status: Status) -> None:
        temp: float = (
            status.temperature
            if (status.temperature is None or status.temperature > 0)
            else status.temperature * -1
        )

        if (
            not isinstance(status.temperature, float)
            or status.temperature > 600
            or status.temperature < -200
        ):
            self.temp_meter["amountused"] = 0
            self.temp_meter["subtext"] = "Thermometer not found"
            return

        if status.temperature < 0:
            self.temp_meter["amounttotal"] = const.MAX_NEGATIVE_TEMP
            self.temp_meter["bootstyle"] = ttkb.INFO
            self.temp_meter["subtext"] = "Negative Temperature"
        else:
            self.temp_meter["amounttotal"] = const.MAX_POSITIVE_TEMP
            self.temp_meter["bootstyle"] = ttkb.WARNING
            self.temp_meter["subtext"] = "Positive Temperature"

        self.temp_meter["amountused"] = temp
        self._temp_using = temp

    def update_urms(self, status: Status) -> None:
        if not (
            (isinstance(status.urms, int) or isinstance(status.urms, float))
            and status.urms != self._urms_using
        ):
            return

        logger.debug(f"status urms = {status.urms}")
        self.urms_label["text"] = f"Urms: {status.urms}mV"
        self._urms_using: int = status.urms

    def update_irms(self, status: Status) -> None:
        if not (
            (isinstance(status.irms, int) or isinstance(status.irms, float))
            and status.irms != self._irms_using
        ):
            return

        self.irms_label["text"] = f"Irms: {status.irms}mA"
        self._irms_using = status.irms

    def update_phase(self, status: Status) -> None:
        if not (
            (isinstance(status.phase, int) or isinstance(status.phase, float))
            and status.phase != self._phase_using
        ):
            return

        self.phase_label["text"] = f"Phase: {status.phase}˚"
        self._phase_using = status.phase

    def abolish_data(self) -> None:
        self.connection_off()
        self.signal_off()


class StatusFrameWipeOld(StatusFrame):
    def __init__(self, parent: ttk.Frame, root: Root, *args, **kwargs) -> None:
        """
        Statusframe object, that is used in case the GUI is
        connected to a SonicWipe
        """
        super().__init__(parent, root, *args, **kwargs)

        self.seperator: ttk.Separator = ttk.Separator(
            self.meter_frame,
            orient=tk.VERTICAL,
            style="dark.TSeperator",
        )

        self.wipe_data_frame: ttk.Frame = ttk.Frame(self.meter_frame)
        self.wipe_progressbar: ttkb.Floodgauge = ttkb.Floodgauge(
            self.wipe_data_frame,
            bootstyle=ttkb.PRIMARY,
            text="Wiping state",
            mode=ttkb.INDETERMINATE,
            font="Arial 15 bold",
            orient=ttkb.VERTICAL,
        )

        self.protocol_status: ttk.Label = ttk.Label(
            self.wipe_data_frame,
            textvariable=self.root.protocol,
            style="primary.TLabel",
        )

    def publish(self) -> None:
        """Function to build the statusframe"""
        self.freq_meter.grid(row=0, column=0, padx=10, pady=10, sticky=tk.NSEW)
        self.seperator.grid(row=0, column=1, padx=10, pady=10, sticky=tk.NSEW)
        self.wipe_data_frame.grid(row=0, column=2, padx=5, pady=5, sticky=tk.NSEW)

        self.wipe_progressbar.pack(
            side=tk.TOP,
            padx=5,
            pady=5,
            ipadx=5,
            ipady=5,
        )
        # self.protocol_status.pack(side=tk.TOP, padx=5, pady=5)

        self.con_status_label.grid(row=0, column=0, padx=10, pady=10, sticky=tk.NSEW)
        self.sig_status_label.grid(row=0, column=1, padx=10, pady=10, sticky=tk.NSEW)

        self.meter_frame.pack(
            side=tk.TOP, expand=True, fill=tk.BOTH, ipadx=10, ipady=10
        )
        self.overview_frame.pack(side=tk.TOP, expand=True, fill=tk.BOTH, padx=0, pady=0)
        self.pack()


class StatusFrameWipe(StatusFrame):
    def __init__(self, parent: ttk.Frame, root: Root, *args, **kwargs) -> None:
        super().__init__(parent, root, *args, **kwargs)

    def publish(self) -> None:
        self.freq_meter.grid(row=0, column=0, padx=10, sticky=tk.NSEW)
        self.gain_meter.grid(row=0, column=1, padx=10, sticky=tk.NSEW)
        self.temp_meter.grid(row=0, column=2, padx=10, sticky=tk.NSEW)

        self.con_status_label.grid(row=0, column=0, padx=10, pady=10, sticky=tk.NSEW)
        self.sig_status_label.grid(row=0, column=1, padx=10, pady=10, sticky=tk.NSEW)

        self.meter_frame.pack(side=tk.TOP, expand=True, fill=tk.BOTH)
        self.sonsens_frame.pack(
            side=tk.TOP, expand=True, padx=5, pady=5, anchor=tk.CENTER
        )
        self.overview_frame.pack(side=tk.TOP, expand=True, fill=tk.BOTH, padx=0, pady=0)
        self.pack()


class StatusFrameCatch(StatusFrame):
    def __init__(self, parent: ttk.Frame, root: Root, *args, **kwargs) -> None:
        super().__init__(parent, root, *args, **kwargs)
        self.freq_meter["amounttotal"] = 6_000_000 / const.DIVIDE_TO_KHZ

    def publish(self) -> None:
        self.freq_meter.grid(row=0, column=0, padx=10, sticky=tk.NSEW)
        self.gain_meter.grid(row=0, column=1, padx=10, sticky=tk.NSEW)
        self.temp_meter.grid(row=0, column=2, padx=10, sticky=tk.NSEW)

        self.urms_label.grid(row=0, column=0, sticky=tk.NSEW)
        self.irms_label.grid(row=0, column=1, sticky=tk.NSEW)
        self.phase_label.grid(row=0, column=2, sticky=tk.NSEW)

        self.con_status_label.grid(row=0, column=0, padx=10, pady=10, sticky=tk.NSEW)
        self.sig_status_label.grid(row=0, column=1, padx=10, pady=10, sticky=tk.NSEW)

        self.meter_frame.pack(side=tk.TOP, expand=True, fill=tk.BOTH)
        self.sonsens_frame.pack(
            side=tk.TOP, expand=True, padx=5, pady=5, anchor=tk.CENTER
        )
        self.overview_frame.pack(side=tk.TOP, expand=True, fill=tk.BOTH, padx=0, pady=0)
        self.pack()


class StatusFrame40KHZ(StatusFrame):
    def __init__(self, parent: ttk.Frame, root: Root, *args, **kwargs) -> None:
        super().__init__(parent, root, *args, **kwargs)
        self.gain_meter["amounttotal"] = 100

    def publish(self) -> None:
        self.gain_meter.pack()

        self.con_status_label.grid(row=0, column=0, padx=10, pady=10, sticky=tk.NSEW)
        self.sig_status_label.grid(row=0, column=1, padx=10, pady=10, sticky=tk.NSEW)

        self.meter_frame.pack(
            side=tk.TOP, expand=True, fill=tk.BOTH, ipadx=10, ipady=10
        )
        self.overview_frame.pack(side=tk.TOP, expand=True, fill=tk.BOTH, padx=0, pady=0)
        self.pack()

    def attach_data(self) -> None:
        pass<|MERGE_RESOLUTION|>--- conflicted
+++ resolved
@@ -242,17 +242,10 @@
             isinstance(status.frequency, int) and status.frequency != self._freq_using
         ):
             return
-
-<<<<<<< HEAD
+          
         self.freq_meter['amounttotal'] = self.sonicamp.mode.freq_stop / const.DIVIDE_TO_KHZi
 
         self.freq_meter['amountused'] = status.frequency / const.DIVIDE_TO_KHZ
-=======
-        self.freq_meter["amounttotal"] = (
-            self.sonicamp.mode.freq_stop / const.DIVIDE_TO_KHZ
-        )
-        self.freq_meter["amountused"] = status.frequency / const.DIVIDE_TO_KHZ
->>>>>>> 1d308907
         self._freq_using = status.frequency
 
     def update_gain(self, status: Status) -> None:
