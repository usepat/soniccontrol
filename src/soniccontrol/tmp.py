--- conflicted
+++ resolved
@@ -1,22 +1,15 @@
 from __future__ import annotations
 from dataclasses import dataclass
 
-<<<<<<< HEAD
-=======
 import os
 import sys
 import datetime
 import csv
 import time
->>>>>>> d44b0b4e
 import tkinter as tk
 import tkinter.ttk as ttk
 import ttkbootstrap as ttkb
 
-<<<<<<< HEAD
-from typing import Union, TYPE_CHECKING
-from ttkbootstrap.scrolled import ScrolledFrame
-=======
 from typing import TYPE_CHECKING, Union
 from tkinter import messagebox, filedialog
 from matplotlib import style
@@ -24,7 +17,6 @@
 from matplotlib.backends.backend_tkagg import NavigationToolbar2Tk, FigureCanvasTkAgg
 
 from sonicpackage import Command, serial, SonicAmp
->>>>>>> d44b0b4e
 from soniccontrol.sonicamp import SerialConnection, SerialConnectionGUI
 
 if TYPE_CHECKING:
@@ -34,168 +26,315 @@
     import matplotlib
     matplotlib.use('TkAgg')
 
-class SerialMonitor(ttkb.Frame):
-
-<<<<<<< HEAD
-    HELPTEXT: str = ''
-
+
+class SonicMeasureWindow(tk.Toplevel):
+    
+    def __init__(self, root: Root, sonicamp: SonicAmp, *args, **kwargs):
+        super().__init__(master=root, *args, **kwargs)
+        
+        self.root: Root = root
+        self.control_unit: SonicMeasureControlUnit = SonicMeasureControlUnit(sonicamp=sonicamp)
+        self.filehandler: FileHandler = FileHandler(self)
+        
+        self.start_frq_tk: tk.IntVar = tk.IntVar(value=1900000)
+        self.stop_frq_tk: tk.IntVar = tk.IntVar(value=1900000)
+        self.step_frq_tk: tk.IntVar = tk.IntVar(value=1900000)
+        self.gain_tk: tk.IntVar = tk.IntVar(value=100)
+        self.comment_tk: tk.StringVar = tk.StringVar()
+        
+        # Window configuration
+        self.title('Sonic Measure')
+        self.protocol("WM_DELETE_WINDOW", self.gui.on_closing())
+        
+        # Figure Frame
+        self.fig_frame: ttk.Frame = ttk.Frame(self)
+        self.fig_canvas: MeasureCanvas = MeasureCanvas()
+        self.toolbar: NavigationToolbar2Tk = NavigationToolbar2Tk(self.fig_canvas, self.fig_frame)
+        
+        # Control Frame
+        self.control_frame: ttk.Frame = ttk.Frame(self)
+        
+        # Control Frame - Utility frame
+        self.util_ctrl_frame: ttk.Frame = ttk.Frame(self.control_frame)
+        self.start_button: ttk.Button(
+            self.util_ctrl_frame,
+            text='Start',
+            style='succes.TButton',
+            image=self.root.PLAY_IMG,
+            compound=tk.RIGHT,
+            command=self.start,
+        )
+        
+        # Control Frame - Frequency and Gain configuration Frame
+        self.frq_frame: ttk.LabelFrame = ttk.LabelFrame(
+            self.control_frame, text='Set up Frequency', style='secondary.TLabelframe',
+        )
+        self.start_frq_label: ttk.Label = ttk.Label(
+            self.frq_frame, text='Start frequency [Hz]',
+        )
+        self.start_frq_entry: ttk.Entry = ttk.Entry(
+            self.frq_frame,
+            textvariable=self.start_frq,
+            style="dark.TEntry",
+        )
+        self.stop_frq_label: ttk.Label = ttk.Label(
+            self.frq_frame, text="Stop frequency [Hz]"
+        )
+        self.stop_frq_entry: ttk.Entry = ttk.Entry(
+            self.frq_frame,
+            textvariable=self.stop_frq,
+            style="dark.TEntry",
+        )
+        self.step_frq_label: ttk.Label = ttk.Label(
+            self.frq_frame, text="Resolution [Hz]"
+        )
+        self.step_frq_entry: ttk.Entry = ttk.Entry(
+            self.frq_frame, textvariable=self.step_frq, style="dark.TEntry"
+        )
+        self.gain_label: ttk.Label = ttk.Label(
+            self.frq_frame, text='Configure Gain [%]'
+        )
+        self.gain_entry: ttk.Entry = ttk.Entry(
+            self.frq_frame,
+            textvariable=self.start_gain,
+            style="dark.TEntry",
+        )
+        
+        # Control Frame - Meta data Frame
+        self.meta_data_frame: ttk.LabelFrame = ttk.LabelFrame(
+            self.control_frame, text='Set up Metadata', style='secondary.TLabelframe',
+        )
+        self.meta_comment_label: ttk.Label = ttk.Label(
+            self.meta_data_frame, text= 'Comment',
+        )
+        self.meta_comment: ttk.Entry = ttk.Entry(
+            self.meta_data_frame, textvariable=self.comment_tk, style='dark.TEntry'
+        )
+        
+        self.publish()
+        
+    def save(self) -> None:
+        pass
+        
+    def start(self) -> None:
+        pass
+    
+    def stop(self) -> None:
+        pass
+    
+    def plot_data(self) -> None:
+        pass
+    
+    def publish(self) -> None:
+        self.fig_frame.pack(fill=tk.BOTH, expand=True)
+        self.fig_canvas._tkcanvas.pack(fill=tk.BOTH, expand=True)
+        self.control_frame.pack()
+
+        self.util_ctrl_frame.grid(row=0, column=0, padx=5, pady=5)
+        self.frq_frame.grid(row=0, column=1, padx=5, pady=5)
+        self.gain_frame.grid(row=0, column=2, padx=5, pady=5)
+
+        self.start_btn.pack(expand=True, fill=tk.BOTH, padx=3, pady=3)
+        # self.save_btn.pack(expand=True, fill=tk.BOTH, padx=3, pady=3)
+
+        # Frq Frame
+        self.start_frq_label.grid(row=0, column=0, padx=3, pady=3)
+        self.start_frq_entry.grid(row=0, column=1, padx=3, pady=3)
+
+        self.stop_frq_label.grid(row=1, column=0, padx=3, pady=3)
+        self.stop_frq_entry.grid(row=1, column=1, padx=3, pady=3)
+
+        self.step_frq_label.grid(row=2, column=0, padx=3, pady=3)
+        self.step_frq_entry.grid(row=2, column=1, padx=3, pady=3)
+
+        # Gain Frame
+        self.start_gain_label.grid(row=0, column=0, padx=3, pady=3)
+        self.start_gain_entry.grid(row=0, column=1, padx=3, pady=3)
+        
+    def on_closing(self) -> None:
+        self.stop()
+        self.destroy()
+        
+        
+class SonicMeasureControlUnit(object):
+    
     @property
-    def root(self) -> Root:
-        return self._root
-
+    def sonicamp(self) -> SonicAmp:
+        return self._sonicamp
+    
     @property
     def serial(self) -> SerialConnectionGUI:
         return self._serial
-
-    def __init__(self, root: Root, *args, **kwargs) -> None:
-        super().__init__(root, *args, **kwargs)
-        
-        self._root: Root = root
-        self._serial: SerialConnectionGUI = root.serial
-
-        self.command_history: list = [""]
-        self.index_history: int = 0
-
-        self.output_frame: ttk.Frame = ttk.LabelFrame(self, text='OUTPUT')
-        self.scrolled_frame: ScrolledFrame = ScrolledFrame(self, bootstyle=ttkb.PRIMARY)
-
-        self.input_frame: ttk.LabelFrame = ttk.LabelFrame(self, text='INPUT')
-        self.command_field: ttk.Entry = ttk.Entry(self.input_frame, style='dark.TEntry')
-        
-        self.command_field.bind('<Return>', self.send_command)
-        self.command_field.bind('<Up>', self.history_up)
-        self.command_field.bind('<Down>', self.hsitory_down)
-
-        self.send_button: ttkb.Button = ttkb.Button(
-            self.input_frame,
-            text='Send',
-            command=self.send_command,
-            style='success.TButton',
-        )
-        
-        self.insert_text(self.HELPTEXT)
-        self.publish()
-        
-    def publish(self) -> None:
-        self.command_field.pack(anchor=tk.S, padx=10, pady=10, fill=tk.X, expand=True, side=tk.LEFT)
-        self.send_button.pack(anchor=tk.S, padx=10, pady=10, side=tk.RIGHT)
-        self.scrolled_frame.pack(anchor=tk.N, expand=True, fill=tk.BOTH, padx=10, pady=10, side=tk.TOP)
-
-        self.input_frame.pack(anchor=tk.S, fill=tk.X, side=tk.BOTTOM)
-        self.output_frame.pack(anchor=tk.N, expand=True, fill=tk.BOTH, pady=10, side=tk.TOP)
-
-    def send_command(self, event) -> None:
-        command: str = self.command_field.get()
-        self.command_history.append(command)
-
-        self.insert_text(f">>> {command}")
-
-        if not self.is_internal_command(command=command):
-            self.insert_text(self.serial.send_and_get(command))
-
-        self.scrolled_frame.yview_moveto(1)
-        self.command_field.delete(0, tk.END)
-
-    def is_internal_command(self, command: str) -> bool:
-
-        if command == "clear":
-            for child in self.scrolled_frame.children.values():
-                child.destroy()
-
-        elif command == "help":
-            self.insert_text(self.HELPTEXT)
-
-        elif command == "exit":
-            self.root.publish_serial_monitor()
-        
-        else:
-            return False
-        
-        return True
-
-    def insert_text(self, text: Union[str, list]) -> None:
-        if text is list:
-            text = " ".join(text)
-        
-        ttk.Label(self.scrolled_frame, text=text, font=("Consolas", 10)).pack(
-            fill=tk.X, side=tk.TOP, anchor=tk.W
-        )
-        self.scrolled_frame.update()
-
-    def history_up(self, event) -> None:
-        if self.index_history != len(self.command_history):
-            self.index_history += 1
-            self.command_field.delete(0, tk.END)
-            self.command_field.insert(0, self.command_history[self.index_history])
-    
-    def history_down(self, event) -> None:
-        if self.index_history:
-            self.index_history -= 1
-            self.command_field.delete(0, tk.END)
-            self.command_field.insert(0, self.command_history[self.index_history])
-
-
-class SerialMonitorCatch(SerialMonitor):
-
-    HELPTEXT: str = ''
-
-    def __init__(self, root: Root, *args, **kwargs) -> None:
-        super().__init__(root, *args, **kwargs)
-
-
-class SerialMonitorWipe(SerialMonitor):
-    
-    HELPTEXT: str = ''
-
-    def __init__(self, root: Root, *args, **kwargs) -> None:
-        super().__init__(root, *args, **kwargs)
-
-
-class SerialMonitor40KHZ(SerialMonitor):
-    
-    HELPTEXT: str = ''
-
-    def __init__(self, root: Root, *args, **kwargs) -> None:
-        super().__init__(root, *args, **kwargs)
-
-    def send_command(self, event) -> None:
-        command: str = self.command_field.get()
-        self.command_history.insert(0, command)
-        self.insert_text(f">>> {command}")
-
-        if not self._internal_command(command=command):
-            
-            answer: str = self.serial.send_and_get(command)
-            
-            if answer.isnumeric():
-                answer: int = int(answer)
-            
-                if command == "!ON" and answer == 1:
-                    self.insert_text("Wipe signal set to ON")
-                    self.root.status_frame.signal_on()
-
-                elif command == "!OFF" and answer == 0:
-                    self.insert_text("Wipe signal set to OFF")
-                    self.root.status_frame.signal_off()
-
-                elif command[:3] == "!g=" and answer:
-                    self.insert_text(f"Gain set to {answer}")
-                    self.root.status_frame.change_values(gain=answer)
+    
+    def __init__(self, gui: SonicMeasureWindow, sonicamp: SonicAmp) -> None:
+        
+        self.gui: SonicMeasureWindow = gui
+        self._sonicamp: SonicAmp = sonicamp
+        self._serial: SerialConnection = sonicamp.serial
+        
+        self.collected_data: list = []
+        
+        self.stop_frq: int
+        self.start_frq: int
+        self.step_frq: int
+        
+    def get_sens(self) -> MeasureData:
+        if self.sonicamp.status.signal:
+            data: MeasureData = MeasureData.construct_from_str(
+                self.serial.send_and_get(Command.GET_SENS)
+            )
+            self.collected_data.append(data)
+            return data
+    
+    def sequence(self) -> None:
+        
+        for frq in range(self.start_frq, self.stop_frq, self.step_frq):
+            
+            try: 
+                self.sonicamp.set_frq(frq)
+                data: MeasureData = self.get_sens()
+                
+                self.gui.plot_data(data)
+                self.gui.filehandler.register_data(data)
                     
-            else:
-                self.insert_text(answer)
-                
-                if command == "!ON":
-                    self.root.status_frame.signal_on()
-
-                elif command == "!OFF":
-                    self.root.status_frame.signal_off()
-
-                elif command[:3] == "!g=":
-                    self.root.status_frame.change_values(gain=answer)
-        
-        self.scrolled_frame.yview_moveto(1)
-        self.command_field.delete(0, tk.END)
+            except AssertionError:
+                print('something went wrong')
+                self.gui.stop()
+                
+            except serial.SerialException:
+                self.gui.stop()
+                self.gui.root.__reinit__()
+                break
+    
+    
+@dataclass(frozen=True)
+class MeasureData(object):
+    
+    TIMESTAMP: int
+    URMS: int
+    IRMS: int
+    PHASE: int
+    FRQ: int
+    GAIN: int
+    
+    @classmethod
+    def construct_from_str(cls, data_string: str) -> MeasureData:
+        assert len(data_string)
+        
+        timestamp: datetime.datetime = datetime.datetime.now()
+        data_list: list = [int(data) for data in data_string.split(" ")]
+        
+        obj: MeasureData = cls(timestamp, data_list[0], data_list[1], data_list[2], data_list[3])
+        
+        return obj
+    
+    
+class MeasureCanvas(FigureCanvasTkAgg):
+    
+    def __init__(self, parent: ttk.Frame, start_frq: int, stop_frq: int) -> None:
+        self.figure: Figure = Figure()
+        style.use("seaborn")
+
+        self.ax_urms = self.figure.add_subplot(111)
+        self.figure.subplots_adjust(right=0.8)
+
+        self.ax_irms = self.ax_urms.twinx()
+        self.ax_phase = self.ax_urms.twinx()
+        self.ax_phase.spines["right"].set_position(("axes", 1.15))
+
+        (self.plot_urms,) = self.ax_urms.plot([], [], "bo-", label="U$_{RMS}$ / mV")
+        (self.plot_irms,) = self.ax_irms.plot([], [], "ro-", label="I$_{RMS}$ / mA")
+        (self.plot_phase,) = self.ax_phase.plot([], [], "go-", label="Phase / °")
+
+        self.ax_urms.set_xlim(start_frq, stop_frq)
+        self.ax_urms.set_xlabel("Frequency / Hz")
+        self.ax_urms.set_ylabel("U$_{RMS}$ / mV")
+        self.ax_irms.set_ylabel("I$_{RMS}$ / mA")
+        self.ax_phase.set_ylabel("Phase / °")
+
+        self.ax_urms.yaxis.label.set_color(self.plot_urms.get_color())
+        self.ax_irms.yaxis.label.set_color(self.plot_irms.get_color())
+        self.ax_phase.yaxis.label.set_color(self.plot_phase.get_color())
+
+        self.ax_urms.legend(handles=[self.plot_urms, self.plot_irms, self.plot_phase])
+        super().__init__(self.figure, parent)
+
+    def update_axes(self, start_frq: int, stop_frq: int) -> None:
+        self.ax_urms.set_xlim(start_frq, stop_frq)
+        
+
+class FileHandler(object):
+    def __init__(self, gui: SonicMeasureWindow) -> None:
+        self.gui: SonicMeasureWindow = gui
+
+        self.save_filepath: str
+        self.save_filename: str
+        self.logfilename: str
+        self.logfilepath: str = None
+
+        self._filetypes: list[tuple] = [
+            ("Text", "*.txt"),
+            ("All files", "*"),
+        ]
+        self._save_dir: str = "SonicMeasure"
+
+        self.fieldnames: list = [
+            "timestamp",
+            "frequency",
+            "gain",
+            "urms",
+            "irms",
+            "phase"
+        ]
+
+        if not os.path.exists(self._save_dir):
+            os.mkdir(self._save_dir)
+
+    def decide_logfile_name(self) -> None:
+        tmp_timestamp: str = datetime.datetime.now().strftime("%Y-%m-%d_%H-%M-%S")
+        self.logfilepath: str = f"{self._save_dir}//{tmp_timestamp}_{self.gui.root.sonicamp.type_}_SonicMeasure.csv"
+
+        self._create_statuslog()
+
+    def save_file(self) -> None:
+        self.save_filename = filedialog.asksaveasfilename(
+            defaultextension=".txt", filetypes=self._filetypes
+        )
+
+    def _create_datafile(self) -> None:
+        """
+        Internal method to create the csv status log file
+        """
+        with open(self.logfilepath, "a", newline="") as logfile:
+            csv_writer: csv.DictWriter = csv.DictWriter(
+                logfile, fieldnames=self.fieldnames
+            )
+            csv_writer.writeheader()
+        
+        with open(self.save_filepath, "a", newline="") as savefile:
+            csv_writer: csv.DictWriter = csv.DictWriter(
+                savefile, fieldnames=self.fieldnames
+            )
+            csv_writer.writeheader()
+
+    def register_data(self, data: MeasureData) -> None:
+        
+        data_dict: dict = data.__dict__
+        
+        with open(self.logfilepath, "a", newline="") as logfile:
+            csv_writer: csv.DictWriter = csv.DictWriter(
+                logfile, fieldnames=self.fieldnames
+            )
+            csv_writer.writerow(data_dict)
+            
+        with open(self.save_filepath, "a", newline="") as savefile:
+            csv_writer: csv.DictWriter = csv.DictWriter(
+                savefile, fieldnames=self.fieldnames
+            )
+            csv_writer.writerow(data_dict)
+        
+        
+
 
 # from __future__ import annotations
 
@@ -475,595 +614,6 @@
         
 
 
-=======
-class SonicMeasureWindow(tk.Toplevel):
-    
-    def __init__(self, root: Root, sonicamp: SonicAmp, *args, **kwargs):
-        super().__init__(master=root, *args, **kwargs)
-        
-        self.root: Root = root
-        self.control_unit: SonicMeasureControlUnit = SonicMeasureControlUnit(sonicamp=sonicamp)
-        self.filehandler: FileHandler = FileHandler(self)
-        
-        self.start_frq_tk: tk.IntVar = tk.IntVar(value=1900000)
-        self.stop_frq_tk: tk.IntVar = tk.IntVar(value=1900000)
-        self.step_frq_tk: tk.IntVar = tk.IntVar(value=1900000)
-        self.gain_tk: tk.IntVar = tk.IntVar(value=100)
-        self.comment_tk: tk.StringVar = tk.StringVar()
-        
-        # Window configuration
-        self.title('Sonic Measure')
-        self.protocol("WM_DELETE_WINDOW", self.gui.on_closing())
-        
-        # Figure Frame
-        self.fig_frame: ttk.Frame = ttk.Frame(self)
-        self.fig_canvas: MeasureCanvas = MeasureCanvas()
-        self.toolbar: NavigationToolbar2Tk = NavigationToolbar2Tk(self.fig_canvas, self.fig_frame)
-        
-        # Control Frame
-        self.control_frame: ttk.Frame = ttk.Frame(self)
-        
-        # Control Frame - Utility frame
-        self.util_ctrl_frame: ttk.Frame = ttk.Frame(self.control_frame)
-        self.start_button: ttk.Button(
-            self.util_ctrl_frame,
-            text='Start',
-            style='succes.TButton',
-            image=self.root.PLAY_IMG,
-            compound=tk.RIGHT,
-            command=self.start,
-        )
-        
-        # Control Frame - Frequency and Gain configuration Frame
-        self.frq_frame: ttk.LabelFrame = ttk.LabelFrame(
-            self.control_frame, text='Set up Frequency', style='secondary.TLabelframe',
-        )
-        self.start_frq_label: ttk.Label = ttk.Label(
-            self.frq_frame, text='Start frequency [Hz]',
-        )
-        self.start_frq_entry: ttk.Entry = ttk.Entry(
-            self.frq_frame,
-            textvariable=self.start_frq,
-            style="dark.TEntry",
-        )
-        self.stop_frq_label: ttk.Label = ttk.Label(
-            self.frq_frame, text="Stop frequency [Hz]"
-        )
-        self.stop_frq_entry: ttk.Entry = ttk.Entry(
-            self.frq_frame,
-            textvariable=self.stop_frq,
-            style="dark.TEntry",
-        )
-        self.step_frq_label: ttk.Label = ttk.Label(
-            self.frq_frame, text="Resolution [Hz]"
-        )
-        self.step_frq_entry: ttk.Entry = ttk.Entry(
-            self.frq_frame, textvariable=self.step_frq, style="dark.TEntry"
-        )
-        self.gain_label: ttk.Label = ttk.Label(
-            self.frq_frame, text='Configure Gain [%]'
-        )
-        self.gain_entry: ttk.Entry = ttk.Entry(
-            self.frq_frame,
-            textvariable=self.start_gain,
-            style="dark.TEntry",
-        )
-        
-        # Control Frame - Meta data Frame
-        self.meta_data_frame: ttk.LabelFrame = ttk.LabelFrame(
-            self.control_frame, text='Set up Metadata', style='secondary.TLabelframe',
-        )
-        self.meta_comment_label: ttk.Label = ttk.Label(
-            self.meta_data_frame, text= 'Comment',
-        )
-        self.meta_comment: ttk.Entry = ttk.Entry(
-            self.meta_data_frame, textvariable=self.comment_tk, style='dark.TEntry'
-        )
-        
-        self.publish()
-        
-    def save(self) -> None:
-        pass
-        
-    def start(self) -> None:
-        pass
-    
-    def stop(self) -> None:
-        pass
-    
-    def plot_data(self) -> None:
-        pass
-    
-    def publish(self) -> None:
-        self.fig_frame.pack(fill=tk.BOTH, expand=True)
-        self.fig_canvas._tkcanvas.pack(fill=tk.BOTH, expand=True)
-        self.control_frame.pack()
-
-        self.util_ctrl_frame.grid(row=0, column=0, padx=5, pady=5)
-        self.frq_frame.grid(row=0, column=1, padx=5, pady=5)
-        self.gain_frame.grid(row=0, column=2, padx=5, pady=5)
-
-        self.start_btn.pack(expand=True, fill=tk.BOTH, padx=3, pady=3)
-        # self.save_btn.pack(expand=True, fill=tk.BOTH, padx=3, pady=3)
-
-        # Frq Frame
-        self.start_frq_label.grid(row=0, column=0, padx=3, pady=3)
-        self.start_frq_entry.grid(row=0, column=1, padx=3, pady=3)
-
-        self.stop_frq_label.grid(row=1, column=0, padx=3, pady=3)
-        self.stop_frq_entry.grid(row=1, column=1, padx=3, pady=3)
-
-        self.step_frq_label.grid(row=2, column=0, padx=3, pady=3)
-        self.step_frq_entry.grid(row=2, column=1, padx=3, pady=3)
-
-        # Gain Frame
-        self.start_gain_label.grid(row=0, column=0, padx=3, pady=3)
-        self.start_gain_entry.grid(row=0, column=1, padx=3, pady=3)
-        
-    def on_closing(self) -> None:
-        self.stop()
-        self.destroy()
-        
-        
-class SonicMeasureControlUnit(object):
-    
-    @property
-    def sonicamp(self) -> SonicAmp:
-        return self._sonicamp
-    
-    @property
-    def serial(self) -> SerialConnectionGUI:
-        return self._serial
-    
-    def __init__(self, gui: SonicMeasureWindow, sonicamp: SonicAmp) -> None:
-        
-        self.gui: SonicMeasureWindow = gui
-        self._sonicamp: SonicAmp = sonicamp
-        self._serial: SerialConnection = sonicamp.serial
-        
-        self.collected_data: list = []
-        
-        self.stop_frq: int
-        self.start_frq: int
-        self.step_frq: int
-        
-    def get_sens(self) -> MeasureData:
-        if self.sonicamp.status.signal:
-            data: MeasureData = MeasureData.construct_from_str(
-                self.serial.send_and_get(Command.GET_SENS)
-            )
-            self.collected_data.append(data)
-            return data
-    
-    def sequence(self) -> None:
-        
-        for frq in range(self.start_frq, self.stop_frq, self.step_frq):
-            
-            try: 
-                self.sonicamp.set_frq(frq)
-                data: MeasureData = self.get_sens()
-                
-                self.gui.plot_data(data)
-                self.gui.filehandler.register_data(data)
-                    
-            except AssertionError:
-                print('something went wrong')
-                self.gui.stop()
-                
-            except serial.SerialException:
-                self.gui.stop()
-                self.gui.root.__reinit__()
-                break
-    
-    
-@dataclass(frozen=True)
-class MeasureData(object):
-    
-    TIMESTAMP: int
-    URMS: int
-    IRMS: int
-    PHASE: int
-    FRQ: int
-    GAIN: int
-    
-    @classmethod
-    def construct_from_str(cls, data_string: str) -> MeasureData:
-        assert len(data_string)
-        
-        timestamp: datetime.datetime = datetime.datetime.now()
-        data_list: list = [int(data) for data in data_string.split(" ")]
-        
-        obj: MeasureData = cls(timestamp, data_list[0], data_list[1], data_list[2], data_list[3])
-        
-        return obj
-    
-    
-class MeasureCanvas(FigureCanvasTkAgg):
-    
-    def __init__(self, parent: ttk.Frame, start_frq: int, stop_frq: int) -> None:
-        self.figure: Figure = Figure()
-        style.use("seaborn")
-
-        self.ax_urms = self.figure.add_subplot(111)
-        self.figure.subplots_adjust(right=0.8)
-
-        self.ax_irms = self.ax_urms.twinx()
-        self.ax_phase = self.ax_urms.twinx()
-        self.ax_phase.spines["right"].set_position(("axes", 1.15))
-
-        (self.plot_urms,) = self.ax_urms.plot([], [], "bo-", label="U$_{RMS}$ / mV")
-        (self.plot_irms,) = self.ax_irms.plot([], [], "ro-", label="I$_{RMS}$ / mA")
-        (self.plot_phase,) = self.ax_phase.plot([], [], "go-", label="Phase / °")
-
-        self.ax_urms.set_xlim(start_frq, stop_frq)
-        self.ax_urms.set_xlabel("Frequency / Hz")
-        self.ax_urms.set_ylabel("U$_{RMS}$ / mV")
-        self.ax_irms.set_ylabel("I$_{RMS}$ / mA")
-        self.ax_phase.set_ylabel("Phase / °")
-
-        self.ax_urms.yaxis.label.set_color(self.plot_urms.get_color())
-        self.ax_irms.yaxis.label.set_color(self.plot_irms.get_color())
-        self.ax_phase.yaxis.label.set_color(self.plot_phase.get_color())
-
-        self.ax_urms.legend(handles=[self.plot_urms, self.plot_irms, self.plot_phase])
-        super().__init__(self.figure, parent)
-
-    def update_axes(self, start_frq: int, stop_frq: int) -> None:
-        self.ax_urms.set_xlim(start_frq, stop_frq)
-        
-
-class FileHandler(object):
-    def __init__(self, gui: SonicMeasureWindow) -> None:
-        self.gui: SonicMeasureWindow = gui
-
-        self.save_filepath: str
-        self.save_filename: str
-        self.logfilename: str
-        self.logfilepath: str = None
-
-        self._filetypes: list[tuple] = [
-            ("Text", "*.txt"),
-            ("All files", "*"),
-        ]
-        self._save_dir: str = "SonicMeasure"
-
-        self.fieldnames: list = [
-            "timestamp",
-            "frequency",
-            "gain",
-            "urms",
-            "irms",
-            "phase"
-        ]
-
-        if not os.path.exists(self._save_dir):
-            os.mkdir(self._save_dir)
-
-    def decide_logfile_name(self) -> None:
-        tmp_timestamp: str = datetime.datetime.now().strftime("%Y-%m-%d_%H-%M-%S")
-        self.logfilepath: str = f"{self._save_dir}//{tmp_timestamp}_{self.gui.root.sonicamp.type_}_SonicMeasure.csv"
-
-        self._create_statuslog()
-
-    def save_file(self) -> None:
-        self.save_filename = filedialog.asksaveasfilename(
-            defaultextension=".txt", filetypes=self._filetypes
-        )
-
-    def _create_datafile(self) -> None:
-        """
-        Internal method to create the csv status log file
-        """
-        with open(self.logfilepath, "a", newline="") as logfile:
-            csv_writer: csv.DictWriter = csv.DictWriter(
-                logfile, fieldnames=self.fieldnames
-            )
-            csv_writer.writeheader()
-        
-        with open(self.save_filepath, "a", newline="") as savefile:
-            csv_writer: csv.DictWriter = csv.DictWriter(
-                savefile, fieldnames=self.fieldnames
-            )
-            csv_writer.writeheader()
-
-    def register_data(self, data: MeasureData) -> None:
-        
-        data_dict: dict = data.__dict__
-        
-        with open(self.logfilepath, "a", newline="") as logfile:
-            csv_writer: csv.DictWriter = csv.DictWriter(
-                logfile, fieldnames=self.fieldnames
-            )
-            csv_writer.writerow(data_dict)
-            
-        with open(self.save_filepath, "a", newline="") as savefile:
-            csv_writer: csv.DictWriter = csv.DictWriter(
-                savefile, fieldnames=self.fieldnames
-            )
-            csv_writer.writerow(data_dict)
-        
-        
-
-
-# from __future__ import annotations
-
-# import os
-# import datetime
-# import time
-# import csv
-# import tkinter as tk
-# import tkinter.ttk as ttk
-
-# from typing import Union, TYPE_CHECKING
-# from enum import Enum
-# from tkinter import messagebox
-# from tkinter import filedialog
-# from numpy import isin
-# from ttkbootstrap.tooltip import ToolTip
-
-# from sonicpackage import (
-#     Status, 
-#     Command, 
-#     SonicAmp,
-#     SonicCatch, 
-#     SonicWipeDuty, 
-#     SonicWipe, 
-#     SonicWipeOld, 
-#     SonicCatchOld, 
-#     SonicCatchAncient, 
-#     SonicWipeAncient,
-#     KhzMode,
-#     MhzMode,
-#     CatchMode,
-#     WipeMode,
-#     ValueNotSupported
-# )
-# from soniccontrol.sonicamp import SerialConnection, SerialConnectionGUI
-# from soniccontrol.helpers import logger
-
-# if TYPE_CHECKING:
-#     from soniccontrol.core import Root
-#     from soniccontrol._notebook import ScNotebook
-
-
-
-# class ScriptCommand(Enum):
-#     """
-#     The ScriptCommand class is an enumaration class
-#     that has it's builtin constants of strings, those
-#     are being used for the function helper to insert
-#     scripting commands into the scripting text frame
-    
-#     Inheritance:
-#         Enum (enum.Enum): the python enumaration class
-#     """    
-#     SET_FRQ: str = "frequency XXXXXXXX\n"
-#     SET_GAIN: str = "gain XXX\n"
-#     SET_KHZ: str = "setkHz\n"
-#     SET_MHZ: str = "setMHz\n"
-#     SET_SIGNAL_ON: str = "on\n"
-#     SET_SIGNAL_OFF: str = "off\n"
-#     SET_AUTO: str = "autotune\n"
-#     SET_HOLD: str = "hold Xs\n"
-#     STARTLOOP: str = "startloop X\n"
-#     ENDLOOP: str = "endloop\n"
-#     SET_RAMP: str = "ramp XXXXXXX XXXXXXX XXXX XXXms\n"
-    
-
-# class ScriptingTab(ttk.Frame):
-    
-#     @property
-#     def root(self) -> Root:
-#         return self._root
-    
-#     @property
-#     def serial(self) -> SerialConnectionGUI:
-#         return self._serial
-    
-#     def __init__(self, parent: ScNotebook, root: Root, *args, **kwargs) -> None:
-#         super().__init__(parent, *args, **kwargs)
-#         self.config(height=200, width=200)
-        
-#         self._root: Root = root
-#         self._serial: SerialConnectionGUI = root.serial
-#         self.sequence: Sequence
-#         self.file_handler: FileHandler = FileHandler(self)
-        
-#         self.current_task: tk.StringVar = tk.StringVar(value='Idle')
-        
-#         self._initialize_button_frame()
-#         self._initialize_scripting_frame()
-        
-#     def _initialize_button_frame(self) -> None:
-#         self.button_frame: ttk.Frame = ttk.Frame(self)
-        
-#         self.start_script_btn = ttk.Button(
-#             self.button_frame,
-#             text='Run',
-#             style='success.TButton',
-#             width=11,
-#             image=self.root.play_img,
-#             compound=tk.RIGHT,
-#             command=self.start_sequence,
-#         )
-        
-#         self.load_script_btn: ttk.Button = ttk.Button(
-#             self.button_frame,
-#             text='Open script file',
-#             style='dark.TButton',
-#             width=15,
-#             command=self.file_handler.load_file,
-#         )
-        
-#         self.save_script_btn: ttk.Button = ttk.Button(
-#             self.button_frame,
-#             text='Save script file',
-#             style='dark.TButton',
-#             width=15,
-#             command=self.file_handler.save_file
-#         )
-        
-#         self.save_log_btn: ttk.Button = ttk.Button(
-#             self.button_frame,
-#             text='Specify logfile path',
-#             style='dark.TButton',
-#             width=15,
-#             command=self.file_handler.open_logfile
-#         )
-        
-#         self.script_guide_btn = ttk.Button(
-#             self.button_frame,
-#             text='Function Helper',
-#             style='info.TButton',
-#             width=15,
-#             command= lambda: ScriptingGuide()
-#         )
-        
-#         ToolTip(
-#             self.script_guide_btn, 
-#             text="Help regarding the scripting commands"
-#         )
-    
-#     def _initialize_scripting_frame(self) -> None:
-#         self.scripting_frame: ttk.Labelframe = ttk.Labelframe(
-#             self,
-#             text="Script Editor",
-#             style="dark.TLabelframe",
-#             padding=(5,5,5,5),
-#         )
-        
-#         self.scripttext: tk.Text = tk.Text(
-#             self.scripting_frame,
-#             autoseparators=False,
-#             background='white',
-#             setgrid=False,
-#             width=35,
-#             padx=5,
-#             pady=5,
-#             font=("Consolas", 12)
-#         )
-        
-#         self.scrollbar: ttk.Scrollbar = ttk.Scrollbar(
-#             self.scripting_frame,
-#             orient='vertical',
-#             command=self.scripttext.yview
-#         )  
-        
-#         self.cur_task_label = ttk.Label(
-#            self.scripting_frame,
-#            justify=tk.CENTER,
-#            anchor=tk.CENTER,
-#            style="dark.TLabel",
-#            textvariable=self.current_task
-#         )
-        
-#         self.sequence_status: ttk.Progressbar = ttk.Progressbar(
-#             self.scripting_frame,
-#             length=160,
-#             mode="indeterminate",
-#             orient=tk.HORIZONTAL,
-#             style="dark.TProgressbar",
-#         )
-        
-#     def highlight_line(self, current_line: int) -> None:
-#         """
-#         Function that highlights the current line of the sequence in the script editor
-#         The argument current_line
-
-#         Args:
-#             current_line (int): current line in the script, that need to be highlighted
-#         """
-#         current_line += 1
-#         self.scripttext.tag_remove('currentLine', 1.0, "end")
-#         self.scripttext.tag_add('currentLine', f"{current_line}.0", f"{current_line}.end")
-#         self.scripttext.tag_configure('currentLine', background="#3e3f3a", foreground="#dfd7ca")
-        
-#     def start_sequence(self) -> None:
-#         self.sequence: Sequence = Sequence(self)
-#         self.f
-        
-#         if not self.root.thread.paused:
-#             self.root.thread.pause()
-        
-#         self.start_script_btn.configure(
-#             text='Stop',
-#             style='danger.TButton',
-#             image=self.root.pause_img,
-#             command=self.sequence.close_sequence)
-        
-#         self.sequence_status.start()
-#         self.root.notebook.disable_children(self)
-#         self.scripttext.config(state=tk.DISABLED)
-#         self.load_script_btn.config(state=tk.DISABLED)
-#         self.save_log_btn.config(state=tk.DISABLED)
-#         self.save_script_btn.config(state=tk.DISABLED)
-#         self.script_guide_btn.config(state=tk.DISABLED)
-        
-#         self.sequence.start()
-        
-#     def end(self) -> None:
-#         self.file_handler.logfilepath: str = None
-#         self.start_script_btn.configure(
-#             text='Run',
-#             style='success.TButton',
-#             image=self.root.play_img,
-#             command=self.configure_for_sequence)
-        
-#         # Changing GUI elemets so that everything looks different
-#         self.scripttext.tag_delete("currentLine", 1.0, tk.END)
-#         self.sequence_status.stop()
-#         self.current_task.set("Idle")
-#         self.previous_task = "Idle"
-#         self.root.notebook.enable_children()
-#         # Changing the state of the Buttons
-#         self.scripttext.config(state=tk.NORMAL)
-#         self.load_script_btn.config(state=tk.NORMAL)
-#         self.save_script_btn.config(state=tk.NORMAL)
-#         self.save_log_btn.config(state=tk.NORMAL)
-#         self.script_guide_btn.config(state=tk.NORMAL)
-#         self.sequence_status.config(text=None)
-        
-#         self.serial.send_and_get(Command.SET_SIGNAL_OFF)
-        
-#         self.root.attach_data()
-        
-#         if not isinstance(self.root.sonicamp, SonicWipeDuty):
-#             self.root.thread.resume()
-        
-#     def status_handler(self, command: str, argument: int) -> None:
-#         if not isinstance(self.root.sonicamp, SonicWipeDuty):
-#             self.root.status: Status = self.root.sonicamp.get_status()
-#             self.root.attach_data()
-#             self.root.register_status_data(data=self.root.status)
-#             self.file_handler.register_data(
-#                 command=command, 
-#                 argument=argument, 
-#                 status=self.root.status
-#             )
-#             self.root.update_idletasks()
-            
-#     def attach_data(self) -> None:
-#         pass
-
-#     def publish(self):
-#         """
-#         Method to publish every component and show the tab visually in the GUI
-#         """
-#         # Button Frame
-#         self.button_frame.pack(anchor=tk.N, side=tk.LEFT, padx=5, pady=5)
-        
-#         for child in self.button_frame.winfo_children():
-#             child.pack(side=tk.TOP, padx=5, pady=5)
-
-#         # Scripting Frame
-#         self.scripting_frame.pack(anchor=tk.N ,side=tk.RIGHT ,padx=5, pady=5, expand=True, fill=tk.X)
-#         self.scripttext.grid(row=0, column=0, columnspan=2)
-#         self.cur_task_label.grid(row=1, column=0, padx=0, pady=5, sticky=tk.EW, columnspan=2)
-#         self.sequence_status.grid(row=2, column=0, padx=0, pady=5, sticky=tk.EW, columnspan=2)
-        
-
-
->>>>>>> d44b0b4e
 # class Sequence(object):
     
 #     def __init__(self, gui: ScriptingTab) -> None:
