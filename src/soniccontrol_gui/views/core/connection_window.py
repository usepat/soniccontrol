--- conflicted
+++ resolved
@@ -35,15 +35,10 @@
         self._id_device_window_counter = 0
         self._opened_device_windows: Dict[int, DeviceConnectionClasses] = {}
 
-<<<<<<< HEAD
-    def open_rescue_window(self, sonicamp: SonicAmp, connection_name: str) -> DeviceWindow:
-        device_window = RescueWindow(sonicamp, self._root, connection_name)
-        self._open_device_window(device_window)
-=======
-    def open_rescue_window(self, communicator: Communicator, connection_factory : ConnectionFactory) -> DeviceWindow:
-        device_window = RescueWindow(communicator, self._root, connection_factory.connection_name)
+    def open_rescue_window(self, sonicamp: SonicAmp, connection_factory : ConnectionFactory) -> DeviceWindow:
+        device_window = RescueWindow(sonicamp, self._root, connection_factory.connection_name)
         self._open_device_window(device_window, connection_factory)
->>>>>>> 309d65d2
+        
         return device_window
 
     def open_known_device_window(self, sonicamp: SonicAmp, connection_factory : ConnectionFactory) -> DeviceWindow:
@@ -63,113 +58,8 @@
             DeviceWindow.RECONNECT_EVENT, lambda _: async_handler(self._attempt_connection(connection_factory)) #type: ignore
         )
 
-    @async_handler
     async def _attempt_connection(self, connection_factory: ConnectionFactory):
         logger = create_logger_for_connection(connection_factory.connection_name, files.LOG_DIR)
-        logger.debug("Established serial connection")
-
-        try:
-            serial, commands = await CommunicatorBuilder.build(
-                connection_factory,
-                logger=logger
-            )
-            logger.debug("Build SonicAmp for device")
-            sonicamp = await AmpBuilder().build_amp(ser=serial, commands=commands, logger=logger)
-            await sonicamp.serial.connection_opened.wait()
-        except ConnectionError as e:
-            logger.error(e)
-            message = ui_labels.COULD_NOT_CONNECT_MESSAGE.format(str(e))
-            user_answer: Optional[str] = cast(Optional[str], Messagebox.yesno(message))
-            if user_answer is None or user_answer == "No": 
-                return
-            
-            connection: Communicator = LegacySerialCommunicator(logger=logger) #type: ignore
-            await connection.open_communication(connection_factory)
-            self.open_rescue_window(connection, connection_factory)
-        except Exception as e:
-            logger.error(e)
-            Messagebox.show_error(str(e))
-        else:
-            logger.info("Created device successfully, open device window")
-            self.open_known_device_window(sonicamp, connection_factory)
-
-
-class ConnectionWindow(UIComponent):
-    def __init__(self, simulation_exe_path: Optional[Path] = None):
-        show_simulation_button = simulation_exe_path is not None
-        self._view: ConnectionWindowView = ConnectionWindowView(show_simulation_button)
-        self._simulation_exe_path = simulation_exe_path
-        super().__init__(None, self._view)
-
-        # set animation decorator
-        def set_loading_animation_frame(frame: str) -> None:
-            self._view.loading_text = frame
-        def on_animation_end() -> None:
-            self._view.loading_text = ""
-        animation = Animator(DotAnimationSequence("Connecting"), set_loading_animation_frame, 2., done_callback=on_animation_end)
-        decorator = load_animation(animation)
-        self._device_window_manager = DeviceWindowManager(self._view)
-        
-        async def _attempt_connection(connection_factory: ConnectionFactory):
-            await self._device_window_manager._attempt_connection(connection_factory)
-
-        self._is_connecting = False # Make this to asyncio Event if needed
-        self._attempt_connection = async_handler(decorator(_attempt_connection))
-        
-        self._view.set_connect_via_url_button_command(self._on_connect_via_url)
-        self._view.set_connect_to_simulation_button_command(self._on_connect_to_simulation)
-        self._view.set_refresh_button_command(self._refresh_ports)
-        self._refresh_ports()
-
-    @property
-    def is_connecting(self) -> bool:
-        return self._is_connecting
-    
-    @is_connecting.setter
-    def is_connecting(self, value: bool):
-        self._is_connecting = value
-        self._view.enable_connect_via_url_button(not value)
-        self._view.enable_connect_to_simulation_button(not value)
-
-    def _refresh_ports(self):
-        ports = [port.device for port in list_ports.comports()]
-        self._view.set_ports(ports)
-
-    @async_handler
-    async def _on_connect_via_url(self):
-        assert (not self.is_connecting)
-        self._is_connecting = True
-
-        url = self._view.get_url()
-        baudrate = 9600
-
-        connection_factory = SerialConnectionFactory(url=url, baudrate=baudrate, connection_name=Path(url).name)
-        await self._attempt_connection(connection_factory)
-        self._is_connecting = False
-
-    @async_handler 
-    async def _on_connect_to_simulation(self):
-        assert (not self.is_connecting)
-        assert self._simulation_exe_path is not None
-
-        self._is_connecting = True
-
-<<<<<<< HEAD
-        connection_name = "simulation"
-        bin_file = self._simulation_exe_path 
-=======
-        
-        bin_file = str(rs.files(sonicpackage.bin).joinpath("cli_simulation_mvp"))
->>>>>>> 309d65d2
-
-        connection_factory = CLIConnectionFactory(bin_file=bin_file, connection_name = "simulation")
-
-        await self._attempt_connection(connection_factory)
-        self._is_connecting = False
-
-<<<<<<< HEAD
-    async def _attempt_connection(self, connection_name: str, connection_factory: ConnectionFactory):
-        logger = create_logger_for_connection(connection_name, files.LOG_DIR)
         logger.debug("Established serial connection")
 
         try:
@@ -191,16 +81,82 @@
             commands = CommandSetLegacy(serial)
             await serial.open_communication(connection_factory)
             sonicamp = await AmpBuilder().build_amp(ser=serial, commands=commands, logger=logger)
-            self._device_window_manager.open_rescue_window(sonicamp, connection_name)
+            self.open_rescue_window(sonicamp, connection_factory)
         except Exception as e:
             logger.error(e)
             Messagebox.show_error(str(e))
         else:
             logger.info("Created device successfully, open device window")
-            self._device_window_manager.open_known_device_window(sonicamp, connection_name)
-
-=======
->>>>>>> 309d65d2
+            self.open_known_device_window(sonicamp, connection_factory)
+
+
+class ConnectionWindow(UIComponent):
+    def __init__(self, simulation_exe_path: Optional[Path] = None):
+        show_simulation_button = simulation_exe_path is not None
+        self._view: ConnectionWindowView = ConnectionWindowView(show_simulation_button)
+        self._simulation_exe_path = simulation_exe_path
+        super().__init__(None, self._view)
+
+        # set animation decorator
+        def set_loading_animation_frame(frame: str) -> None:
+            self._view.loading_text = frame
+        def on_animation_end() -> None:
+            self._view.loading_text = ""
+        animation = Animator(DotAnimationSequence("Connecting"), set_loading_animation_frame, 2., done_callback=on_animation_end)
+        decorator = load_animation(animation)
+        self._device_window_manager = DeviceWindowManager(self._view)
+        
+        async def _attempt_connection(connection_factory: ConnectionFactory):
+            await self._device_window_manager._attempt_connection(connection_factory)
+
+        self._is_connecting = False # Make this to asyncio Event if needed
+        self._attempt_connection = decorator(_attempt_connection)
+        
+        self._view.set_connect_via_url_button_command(self._on_connect_via_url)
+        self._view.set_connect_to_simulation_button_command(self._on_connect_to_simulation)
+        self._view.set_refresh_button_command(self._refresh_ports)
+        self._refresh_ports()
+
+    @property
+    def is_connecting(self) -> bool:
+        return self._is_connecting
+    
+    @is_connecting.setter
+    def is_connecting(self, value: bool):
+        self._is_connecting = value
+        self._view.enable_connect_via_url_button(not value)
+        self._view.enable_connect_to_simulation_button(not value)
+
+    def _refresh_ports(self):
+        ports = [port.device for port in list_ports.comports()]
+        self._view.set_ports(ports)
+
+    @async_handler
+    async def _on_connect_via_url(self):
+        assert (not self.is_connecting)
+        self._is_connecting = True
+
+        url = self._view.get_url()
+        baudrate = 9600
+
+        connection_factory = SerialConnectionFactory(url=url, baudrate=baudrate, connection_name=Path(url).name)
+        await self._attempt_connection(connection_factory)
+        self._is_connecting = False
+
+    @async_handler 
+    async def _on_connect_to_simulation(self):
+        assert (not self.is_connecting)
+        assert self._simulation_exe_path is not None
+
+        self._is_connecting = True
+
+        bin_file = self._simulation_exe_path 
+
+        connection_factory = CLIConnectionFactory(bin_file=bin_file, connection_name = "simulation")
+
+        await self._attempt_connection(connection_factory)
+        self._is_connecting = False
+
 
 class ConnectionWindowView(ttk.Window, View):
     def __init__(self, show_simulation_button: bool, *args, **kwargs) -> None:
