
import asyncio
from typing import Final, Callable
from soniccontrol_gui.state_fetching.updater import Updater
from soniccontrol_gui.ui_component import UIComponent
from soniccontrol_gui.view import TabView
from sonicpackage.communication.serial_communicator import LegacySerialCommunicator, SerialCommunicator
from sonicpackage.flashing.firmware_flasher import LegacyFirmwareFlasher, NewFirmwareFlasher
from sonicpackage.sonicamp_ import SonicAmp

from async_tkinter_loop import async_handler

import ttkbootstrap as ttk

from soniccontrol_gui.constants import sizes, ui_labels
from sonicpackage.events import PropertyChangeEvent
from soniccontrol_gui.views.core.app_state import AppState
from soniccontrol_gui.resources import images
from soniccontrol_gui.utils.image_loader import ImageLoader
from soniccontrol_gui.widgets.file_browse_button import FileBrowseButtonView


class Flashing(UIComponent):
<<<<<<< HEAD
    RECONNECT_EVENT = "Reconnect"
    def __init__(self, parent: UIComponent, device: SonicAmp, app_state: AppState, updater: Updater):
        if isinstance(device._serial, LegacySerialCommunicator):
            pass
            # self.flasher = LegacyFirmwareFlasher()
            # TODO change __init__ to not include path
        elif isinstance(device._serial, SerialCommunicator):
            self.flasher = NewFirmwareFlasher(device._serial._writer, device._serial._reader)
        self._updater = updater
=======
    def __init__(self, parent: UIComponent, device: SonicAmp | None = None, app_state: AppState | None = None):
>>>>>>> 4cfe103b
        self._device = device
        self._app_state = app_state
        self._parent = parent
        self._view = FlashingView(parent.view)
        super().__init__(self, self._view)
        if self._app_state:
            self._app_state.subscribe_property_listener(AppState.EXECUTION_STATE_PROP_NAME, self._on_execution_state_changed)

        self._view.set_submit_button_command(self._flash)

    @async_handler
    async def _flash(self) -> None:
        await self._updater.stop()
        self._parent._logger.info("Stopped Update")
        await self._device.execute_command("!FLASH_USB")
        self._parent._logger.info("Executed command FLASH_USB")
        self._parent._logger.info("Sleep for 10s")
        await asyncio.sleep(10)
        self._device._serial._writer.write(b'SYNC')
        await self._device._serial._writer.drain()

        # Read the response (4 bytes)
        response = await self._device._serial._reader.read(4)

        # Check if the response is valid
        if len(response) == 4:
            print(f"Received response: {response}")
        else:
            print(f"Unexpected response length: {len(response)}")
            
        boot_command = b'BOOT'  # "BOOT" as bytes
        zero_value = (0).to_bytes(4, byteorder='big')  # 0 as 4-byte big-endian integer

        # Combine the two parts
        command = boot_command + zero_value
        self._device._serial._writer.write(command)
        await self._device._serial._writer.drain()
        self._parent._logger.info("Start update again")
        self._updater.start()
        #self._device._serial.changeBaudrate()

    def _on_execution_state_changed(self, e: PropertyChangeEvent) -> None:
        pass

class FlashingView(TabView):
    def __init__(self, master: ttk.Frame, *args, **kwargs):
        super().__init__(master, *args, **kwargs)

    @property
    def image(self) -> ttk.ImageTk.PhotoImage:
        return ImageLoader.load_image_resource(images.SETTINGS_ICON_BLACK, sizes.TAB_ICON_SIZE)

    @property
    def tab_title(self) -> str:
        return ui_labels.FLASHER_LABEL
    
    def _initialize_children(self) -> None:
        FLASH_PADDING: Final[tuple[int, int, int, int]] = (5, 0, 5, 5)
        self._flash_frame: ttk.Labelframe = ttk.Labelframe(
            self, padding=FLASH_PADDING
        )
        #self._baud: ttk.Entry = Entry


        self._browse_flash_file_button: FileBrowseButtonView = FileBrowseButtonView(
            self._flash_frame, text=ui_labels.SPECIFY_PATH_LABEL
        )
        self._submit_button: ttk.Button = ttk.Button(
            self._flash_frame, text=ui_labels.SUBMIT_LABEL, style=ttk.DARK
        )

    def _initialize_publish(self) -> None:
        self._flash_frame.pack(expand=True, fill=ttk.BOTH)
        self._flash_frame.columnconfigure(0, weight=sizes.EXPAND)
        self._flash_frame.rowconfigure(0, weight=sizes.DONT_EXPAND)
        self._flash_frame.rowconfigure(1, weight=sizes.DONT_EXPAND)
        self._browse_flash_file_button.grid(
            row=0,
            column=0,
            padx=sizes.MEDIUM_PADDING,
            pady=sizes.MEDIUM_PADDING,
            sticky=ttk.EW,
        )
        self._submit_button.grid(
            row=1,
            column=0,
            padx=sizes.MEDIUM_PADDING,
            pady=sizes.MEDIUM_PADDING,
            sticky=ttk.EW,
        )

    def set_submit_button_command(self, command: Callable[[], None]) -> None:
        self._submit_button.configure(command=command)
<|MERGE_RESOLUTION|>--- conflicted
+++ resolved
@@ -21,9 +21,8 @@
 
 
 class Flashing(UIComponent):
-<<<<<<< HEAD
     RECONNECT_EVENT = "Reconnect"
-    def __init__(self, parent: UIComponent, device: SonicAmp, app_state: AppState, updater: Updater):
+    def __init__(self, parent: UIComponent, device: SonicAmp | None = None, app_state: AppState | None = None, updater: Updater):
         if isinstance(device._serial, LegacySerialCommunicator):
             pass
             # self.flasher = LegacyFirmwareFlasher()
@@ -31,9 +30,6 @@
         elif isinstance(device._serial, SerialCommunicator):
             self.flasher = NewFirmwareFlasher(device._serial._writer, device._serial._reader)
         self._updater = updater
-=======
-    def __init__(self, parent: UIComponent, device: SonicAmp | None = None, app_state: AppState | None = None):
->>>>>>> 4cfe103b
         self._device = device
         self._app_state = app_state
         self._parent = parent
