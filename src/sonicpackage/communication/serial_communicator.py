import asyncio
import logging
import time
from typing import Any, Dict, Final, Optional, List

import attrs
import serial
from sonicpackage.communication.connection_factory import ConnectionFactory, SerialConnectionFactory
from sonicpackage.communication.package_fetcher import PackageFetcher
from sonicpackage.command import Command, CommandValidator
from sonicpackage.communication.communicator import Communicator
from sonicpackage.communication.sonicprotocol import CommunicationProtocol, LegacySonicProtocol, SonicProtocol
from sonicpackage.events import Event
from sonicpackage.system import PLATFORM

@attrs.define
class SerialCommunicator(Communicator):
    BAUDRATE = 9600

    _connection_opened: asyncio.Event = attrs.field(init=False, factory=asyncio.Event)
    _command_queue: asyncio.Queue[Command] = attrs.field(
        init=False, factory=asyncio.Queue, repr=False
    )
    _answer_queue: asyncio.Queue[Command] = attrs.field(
        init=False, factory=asyncio.Queue, repr=False
    )
    _reader: Optional[asyncio.StreamReader] = attrs.field(
        init=False, default=None, repr=False
    )
    _writer: Optional[asyncio.StreamWriter] = attrs.field(
        init=False, default=None, repr=False
    )
    _logger: logging.Logger = attrs.field(default=logging.getLogger())

    _restart: bool = False

    def __attrs_post_init__(self) -> None:
        self._task = None
        self._logger = logging.getLogger(self._logger.name + "." + SerialCommunicator.__name__)
        self._protocol: CommunicationProtocol = SonicProtocol(self._logger)

        super().__init__()

    @property
    def protocol(self) -> CommunicationProtocol: 
        return self._protocol

    @property
    def connection_opened(self) -> asyncio.Event:
        return self._connection_opened
    
    @property
    def handshake_result(self) -> Dict[str, Any]:
        # Todo: define with Thomas how we make a handshake
        return {}

    async def open_communication(
        self, connection_factory: ConnectionFactory,
        loop = asyncio.get_event_loop()
    ) -> None:
        self._logger.debug("try open communication")
        if isinstance(connection_factory, SerialConnectionFactory):
            connection_factory.baudrate = SerialCommunicator.BAUDRATE 
        self._reader, self._writer = await connection_factory.open_connection()
        #self._writer.transport.set_write_buffer_limits(0) #Quick fix
        self._protocol = SonicProtocol(self._logger)
        self._package_fetcher = PackageFetcher(self._reader, self._protocol, self._logger)
        self._connection_opened.set()
        self._writer.write(b'\n')
        await self._writer.drain()
        # FIXME: why do we do this again?
        # await self._package_fetcher._read_response()
        self._package_fetcher.run()
        self._task = loop.create_task(self._worker())

    async def _worker(self) -> None:
        assert self._writer is not None
        assert self._reader is not None
        assert self._package_fetcher.is_running
    
        self._logger.debug("Started worker")
        message_counter: int = 0
        message_id_max_client: Final[int] = 2 ** 16 - 1 # 65535 is the max for uint16. so we cannot go higher than that.

        async def send_and_get(command: Command) -> None:
            assert (self._writer is not None)

            if command.message != "-":
                self._logger.info("Send command: %s", command.full_message)

            nonlocal message_counter
            message_counter = (message_counter + 1) % message_id_max_client

            message_str = self._protocol.parse_request(
                command.full_message, message_counter
            )

            if command.message != "-":
                self._logger.info("Write package: %s", message_str)
            message = message_str.encode(PLATFORM.encoding)

            total_length = len(message)  # TODO Quick fix for sending messages in small chunks
            offset = 0
            chunk_size=30 # Messages longer than 30 characters could not be sent
            delay = 1

            while offset < total_length:
                # Extract a chunk of data
                chunk = message[offset:offset + chunk_size]
                
                # Write the chunk to the writer
                self._writer.write(chunk)
                
                # Drain the writer to ensure it's flushed to the transport
                await self._writer.drain()
<<<<<<< HEAD
                
                # Debugging output
                self._logger.debug(f"Wrote chunk: {chunk}. Waiting for {delay} seconds before sending the next chunk.")
                
                # Sleep for the given delay between chunks
                await asyncio.sleep(delay)
                
=======

>>>>>>> 309d65d2
                # Move to the next chunk
                offset += chunk_size
                
                # Sleep for the given delay between chunks skip the last pause
                if offset < total_length:
                    # Debugging output
                    self._logger.debug(f"[DEBUG] Wrote chunk: {chunk}. Waiting for {delay} seconds before sending the next chunk.")
                    await asyncio.sleep(delay)
                else:
                    self._logger.debug(f"[DEBUG] Wrote last chunk: {chunk}.")
                

<<<<<<< HEAD
            self._logger.debug("Finished sending all chunks.")
=======
            self._logger.debug("[DEBUG] Finished sending all chunks.")
>>>>>>> 309d65d2

            answer =  await self._package_fetcher.get_answer_of_package(
                message_counter
            )
            if command.message != "-":
                self._logger.info("Receive Answer: %s", answer)

            index = answer.find('#')  #Quick fix for removing command code from answer
            answer = answer[index + 1:] if index != -1 else answer 

            command.answer.receive_answer(answer)
            self._answer_queue.put_nowait(command)

        try:
            while self._writer is not None and self._package_fetcher.is_running:
                command: Command = await self._command_queue.get()
                await send_and_get(command)
        except asyncio.CancelledError:
            self._logger.warn("The serial communicator was stopped")
        except Exception as e:
            self._logger.error(e)
        finally:
            await self._close_communication(self._restart)

    async def send_and_wait_for_answer(self, command: Command) -> None:
        if not self._connection_opened.is_set():
            raise ConnectionError("Communicator is not connected")

        timeout = 3 # in seconds
        MAX_RETRIES = 3 
        for i in range(MAX_RETRIES):
            await self._command_queue.put(command)
            try:
                await asyncio.wait_for(command.answer.received.wait(), timeout * (self._command_queue.qsize() + 1))
                return
            except asyncio.TimeoutError:
                self._logger.warn("%d th attempt of %d. Device did not respond in the given timeout of %f s when sending %s", i, MAX_RETRIES, timeout, command.full_message)
        
        if self._connection_opened.is_set():
            await self.close_communication()
            raise ConnectionError("Device is not responding")
        else:
            raise ConnectionError("The connection was closed")
    
    async def read_message(self) -> str:
        return await self._package_fetcher.pop_message()

    async def close_communication(self, restart : bool = False) -> None:
        if self._task is not None:
            self._restart = restart
            self._task.cancel()
            try:
                await self._task
            except asyncio.CancelledError:
                pass
            self._task = None

    async def _close_communication(self, restart : bool) -> None: 
        if self._task is not None:
            await self._package_fetcher.stop()
        self._connection_opened.clear()
        if self._writer is not None:
            self._writer.close()
            await self._writer.wait_closed()
        self._reader = None
        self._writer = None
        self._logger.info("Disconnected from device")
        if not(restart):
            self.emit(Event(Communicator.DISCONNECTED_EVENT))


@attrs.define
class LegacySerialCommunicator(Communicator):   
    BAUDRATE = 115200

    _init_command: Command = attrs.field(init=False)
    _connection_opened: asyncio.Event = attrs.field(init=False, factory=asyncio.Event)
    _connection_closed: asyncio.Event = attrs.field(init=False, factory=asyncio.Event)
    _lock: asyncio.Lock = attrs.field(init=False, factory=asyncio.Lock, repr=False)
    _command_queue: asyncio.Queue = attrs.field(
        init=False, factory=asyncio.Queue, repr=False
    )
    _answer_queue: asyncio.Queue = attrs.field(
        init=False, factory=asyncio.Queue, repr=False
    )

    _reader: Optional[asyncio.StreamReader] = attrs.field(
        init=False, default=None, repr=False
    )
    _writer: Optional[asyncio.StreamWriter] = attrs.field(
        init=False, default=None, repr=False
    )
    _logger: logging.Logger = attrs.field(default=logging.getLogger())

    def __attrs_post_init__(self) -> None:
        self._task: Optional[asyncio.Task[None]] = None
        self._logger = logging.getLogger(self._logger.name + "." + LegacySerialCommunicator.__name__)
        self._init_command = Command(
            estimated_response_time=0.5,
            validators=(
                CommandValidator(pattern=r".*(khz|mhz).*", relay_mode=str),
                CommandValidator(
                    pattern=r".*freq[uency]*\s*=?\s*([\d]+).*", frequency=int
                ),
                CommandValidator(pattern=r".*gain\s*=?\s*([\d]+).*", gain=int),
                CommandValidator(
                    pattern=r".*signal.*(on|off).*",
                    signal=lambda b: b.lower() == "on",
                ),
                CommandValidator(
                    pattern=r".*(serial|manual).*",
                    communication_mode=str,
                ),
            ),
            serial_communication=self,
        )
        self._protocol: CommunicationProtocol = LegacySonicProtocol()
        super().__init__()

    @property
    def protocol(self) -> CommunicationProtocol: 
        return self._protocol

    @property
    def connection_opened(self) -> asyncio.Event:
        return self._connection_opened

    @property
    def connection_closed(self) -> asyncio.Event:
        return self._connection_closed

    @property
    def handshake_result(self) -> Dict[str, Any]:
        return self._init_command.status_result

    async def open_communication(
        self, connection_factory: ConnectionFactory
    ) -> None:
        async def get_first_message() -> None:
            self._init_command.answer.receive_answer(
                await self.read_long_message(reading_time=6)
            )
            self._init_command.validate()
            self._logger.info(self._init_command.answer)

        if isinstance(connection_factory, SerialConnectionFactory):
            connection_factory.baudrate = LegacySerialCommunicator.BAUDRATE 
            self._url = connection_factory.url
        self._reader, self._writer = await connection_factory.open_connection()
        self._logger.info("Open communication with handshake")
        await get_first_message()
        self._connection_opened.set()
        self._task = asyncio.create_task(self._worker())

    async def _worker(self) -> None:
        async def send_and_get(command: Command) -> None:
            assert (self._writer is not None)
            if command.message != "-":
                self._logger.info("Write command: %s", command.byte_message)

            self._writer.write(command.byte_message)
            await self._writer.drain()
            response = await (
                self.read_long_message(response_time=command.estimated_response_time)
                if command.expects_long_answer
                else self._read_message()
            )

            if command.message != "-":
                self._logger.info("Received Answer: %s", response)
            command.answer.receive_answer(response)
            await self._answer_queue.put(command)

        if self._writer is None or self._reader is None:
            self._logger.warn("No connection available")
            return
        while self._writer is not None and not self._writer.is_closing():
            command: Command = await self._command_queue.get()
            try:
                await send_and_get(command)
            except serial.SerialException:
                break
            except asyncio.CancelledError:
                break
            except Exception as e:
                self._logger.error(str(e))
                break
        await self._close_communication()

    async def send_and_wait_for_answer(self, command: Command) -> None:
        if not self.connection_opened.is_set():
            raise ConnectionError("Communicator is not connected")

        async with self._lock:
            timeout =  10 # in seconds
            await self._command_queue.put(command)
            try:
                await asyncio.wait_for(command.answer.received.wait(), timeout)
            except asyncio.TimeoutError:
                raise ConnectionError("Device is not responding")

    async def read_message(self) -> str:
        async with self._lock:
            try:
                msg = await asyncio.wait_for(self._read_message(), 1)
                return msg
            except asyncio.TimeoutError:
                return ""

    async def _read_message(self) -> str:
        message: str = ""
        await asyncio.sleep(0.2)
        if self._reader is None:
            return message
        try:
            response = await self._reader.readline()
            message = response.decode(PLATFORM.encoding).strip()
        except Exception as e:
            self._logger.error(str(e))
        return message

    async def read_long_message(
        self, response_time: float = 0.3, reading_time: float = 0.2
    ) -> List[str]:
        if self._reader is None:
            return []

        target = time.time() + reading_time
        message: List[str] = []
        while time.time() < target:
            try:
                response = await asyncio.wait_for(
                    self._reader.readline(), timeout=response_time
                )
                line = response.decode(PLATFORM.encoding).strip()
                message.append(line)
            except asyncio.TimeoutError:
                continue
            except Exception as e:
                self._logger.error(str(e))
                break

        return message

    async def close_communication(self, restart : bool = False) -> None:
        if self._task is not None:
            self._task.cancel()
            try:
                await self._task
            except asyncio.CancelledError:
                pass
            self._task = None
        await self._close_communication(restart) # for some reason it cancels the task directly without calling the internal except

    async def _close_communication(self, restart : bool) -> None:
        self._connection_opened.clear()
        self._connection_closed.set()
        if self._writer is not None:
            self._writer.close()
            await self._writer.wait_closed()
        self._reader = None
        self._writer = None
        if not(restart):
            self.emit(Event(Communicator.DISCONNECTED_EVENT))<|MERGE_RESOLUTION|>--- conflicted
+++ resolved
@@ -41,6 +41,16 @@
 
         super().__init__()
 
+    @property 
+    def writer(self) -> asyncio.StreamWriter: 
+        assert self._writer
+        return self._writer
+
+    @property 
+    def reader(self) -> asyncio.StreamReader: 
+        assert self._reader
+        return self._reader
+
     @property
     def protocol(self) -> CommunicationProtocol: 
         return self._protocol
@@ -61,6 +71,8 @@
         self._logger.debug("try open communication")
         if isinstance(connection_factory, SerialConnectionFactory):
             connection_factory.baudrate = SerialCommunicator.BAUDRATE 
+
+        self._restart = False 
         self._reader, self._writer = await connection_factory.open_connection()
         #self._writer.transport.set_write_buffer_limits(0) #Quick fix
         self._protocol = SonicProtocol(self._logger)
@@ -113,17 +125,7 @@
                 
                 # Drain the writer to ensure it's flushed to the transport
                 await self._writer.drain()
-<<<<<<< HEAD
-                
-                # Debugging output
-                self._logger.debug(f"Wrote chunk: {chunk}. Waiting for {delay} seconds before sending the next chunk.")
-                
-                # Sleep for the given delay between chunks
-                await asyncio.sleep(delay)
-                
-=======
-
->>>>>>> 309d65d2
+
                 # Move to the next chunk
                 offset += chunk_size
                 
@@ -136,11 +138,7 @@
                     self._logger.debug(f"[DEBUG] Wrote last chunk: {chunk}.")
                 
 
-<<<<<<< HEAD
-            self._logger.debug("Finished sending all chunks.")
-=======
             self._logger.debug("[DEBUG] Finished sending all chunks.")
->>>>>>> 309d65d2
 
             answer =  await self._package_fetcher.get_answer_of_package(
                 message_counter
@@ -163,7 +161,7 @@
         except Exception as e:
             self._logger.error(e)
         finally:
-            await self._close_communication(self._restart)
+            await self._close_communication()
 
     async def send_and_wait_for_answer(self, command: Command) -> None:
         if not self._connection_opened.is_set():
@@ -189,8 +187,8 @@
         return await self._package_fetcher.pop_message()
 
     async def close_communication(self, restart : bool = False) -> None:
+        self._restart = restart
         if self._task is not None:
-            self._restart = restart
             self._task.cancel()
             try:
                 await self._task
@@ -198,7 +196,7 @@
                 pass
             self._task = None
 
-    async def _close_communication(self, restart : bool) -> None: 
+    async def _close_communication(self) -> None: 
         if self._task is not None:
             await self._package_fetcher.stop()
         self._connection_opened.clear()
@@ -208,7 +206,7 @@
         self._reader = None
         self._writer = None
         self._logger.info("Disconnected from device")
-        if not(restart):
+        if not(self._restart):
             self.emit(Event(Communicator.DISCONNECTED_EVENT))
 
 
@@ -258,7 +256,18 @@
             serial_communication=self,
         )
         self._protocol: CommunicationProtocol = LegacySonicProtocol()
+        self._restart = False
         super().__init__()
+
+    @property 
+    def writer(self) -> asyncio.StreamWriter: 
+        assert self._writer
+        return self._writer
+
+    @property 
+    def reader(self) -> asyncio.StreamReader: 
+        assert self._reader
+        return self._reader
 
     @property
     def protocol(self) -> CommunicationProtocol: 
@@ -289,6 +298,8 @@
         if isinstance(connection_factory, SerialConnectionFactory):
             connection_factory.baudrate = LegacySerialCommunicator.BAUDRATE 
             self._url = connection_factory.url
+
+        self._restart = False
         self._reader, self._writer = await connection_factory.open_connection()
         self._logger.info("Open communication with handshake")
         await get_first_message()
@@ -386,6 +397,7 @@
         return message
 
     async def close_communication(self, restart : bool = False) -> None:
+        self._restart = restart
         if self._task is not None:
             self._task.cancel()
             try:
@@ -393,9 +405,9 @@
             except asyncio.CancelledError:
                 pass
             self._task = None
-        await self._close_communication(restart) # for some reason it cancels the task directly without calling the internal except
-
-    async def _close_communication(self, restart : bool) -> None:
+        await self._close_communication() # for some reason it cancels the task directly without calling the internal except
+
+    async def _close_communication(self) -> None:
         self._connection_opened.clear()
         self._connection_closed.set()
         if self._writer is not None:
@@ -403,5 +415,5 @@
             await self._writer.wait_closed()
         self._reader = None
         self._writer = None
-        if not(restart):
+        if not(self._restart):
             self.emit(Event(Communicator.DISCONNECTED_EVENT))